--- conflicted
+++ resolved
@@ -74,19 +74,6 @@
         self.perform_update(serializer)
         return Response(serializer.data, status=status.HTTP_200_OK)'''
     
-<<<<<<< HEAD
-    '''def update(self, request, *args, **kwargs):
-        instance = self.get_object()
-
-        translation = instance.translation
-        header = translation.header
-        body = translation.body
-        footer = translation.footer'''
-
-        
-    
-=======
->>>>>>> 77b148f0
     
     def perform_destroy(self, instance):
         template_request = TemplateMessageRequest(settings.WHATSAPP_SYSTEM_USER_ACCESS_TOKEN)
@@ -124,12 +111,6 @@
     
     
     #incluir URL
-<<<<<<< HEAD
-    @action(detail=True, methods=["PATCH"])
-    def update_template(self, request, app_uuid=None, uuid=None):
-
-        app = App.objects.get(uuid=app_uuid)
-=======
     #@action(detail=True, methods=["PATCH"])
     def partial_update(self, request, app_uuid, uuid=None):
         from marketplace.wpp_templates.tasks import refresh_whatsapp_templates_from_facebook
@@ -137,7 +118,6 @@
         #refresh = refresh_whatsapp_templates_from_facebook()
 
         '''app = App.objects.get(uuid=app_uuid)
->>>>>>> 77b148f0
         template = TemplateMessage.objects.get(uuid=uuid)
 
         template.name = request.data.get("name")
@@ -159,28 +139,6 @@
 
         header.text = translation.header
 
-<<<<<<< HEAD
-        header.save()
-        #Deveria salvar o TemplateHeader tambem?
-
-        template_request = TemplateMessageRequest(settings.WHATSAPP_SYSTEM_USER_ACCESS_TOKEN)
-
-        #try
-        response = template_request.update_template_message(
-                    waba_id=app.config.get("wa_waba_id"),
-                    name=request.data.get("name"),
-                    language=request.data.get("language"),
-                    components=translation.header + translation.body + translation.footer,
-                    )
-        print( 'HA')
-        print(response)
-        response.raise_for_status()
-        #except Exception as e:
-        #    capture_exception(FacebookApiException(e.response.json()))
-        #    raise e
-
-        return Response(template)
-=======
         header.save()'''
         #Deveria salvar o TemplateHeader tambem?
         template = self.get_object()
@@ -256,5 +214,4 @@
         response.raise_for_status()
         refresh_whatsapp_templates_from_facebook()
 
-        return Response(response)
->>>>>>> 77b148f0
+        return Response(response)
import requests
import re
import base64
from datetime import datetime

from django.core.exceptions import ValidationError

from django.contrib.auth import get_user_model
from django.conf import settings
from rest_framework import serializers

from marketplace.applications.models import App

from .models import TemplateMessage, TemplateTranslation, TemplateButton, TemplateHeader
from .requests import TemplateMessageRequest
from marketplace.core.types.channels.whatsapp_cloud.requests import PhotoAPIRequest
from marketplace.core.types.channels.whatsapp_base.exceptions import (
    FacebookApiException,
)

WHATSAPP_VERSION = settings.WHATSAPP_VERSION

User = get_user_model()


class HeaderSerializer(serializers.ModelSerializer):
    text = serializers.CharField(required=False)
    example = serializers.CharField(required=False)

    class Meta:
        model = TemplateHeader
        fields = ["header_type", "text", "example"]


class ButtonSerializer(serializers.ModelSerializer):
    country_code = serializers.CharField(required=False)
    phone_number = serializers.CharField(required=False)
    url = serializers.CharField(required=False)

    class Meta:
        model = TemplateButton
        fields = ["button_type", "text", "country_code", "phone_number", "url"]


class TemplateTranslationSerializer(serializers.Serializer):
    template_uuid = serializers.CharField(write_only=True)
    uuid = serializers.UUIDField(read_only=True)
    message_template_id = serializers.CharField(required=False)
    status = serializers.CharField(required=False)
    language = serializers.CharField()
    country = serializers.CharField(required=False)
    header = HeaderSerializer(required=False)
    body = serializers.JSONField(required=False)
    footer = serializers.JSONField(required=False)
    buttons = ButtonSerializer(many=True, required=False)
    variable_count = serializers.IntegerField(read_only=True)

    def to_representation(self, instance):
        data = super().to_representation(instance)

        if instance.headers.first():
            data["header"] = instance.headers.first().to_dict()
        return data

    def append_to_components(self, components: list() = [], component=None):
        if component:
            components.append(dict(component))

        return components

    def create(self, validated_data: dict) -> None:
        template_message_request = TemplateMessageRequest(
            settings.WHATSAPP_SYSTEM_USER_ACCESS_TOKEN
        )
        template = TemplateMessage.objects.get(uuid=validated_data.get("template_uuid"))
        components = [validated_data.get("body", {})]
        header = validated_data.get("header")

        if header:
            header = dict(header)
            header["type"] = "HEADER"
            header["format"] = header.get("header_type", "TEXT")
            header.pop("header_type")

            if (
                header.get("format") == "IMAGE"
                or header.get("format") == "DOCUMENT"
                or header.get("format") == "VIDEO"
            ):
                photo_api_request = PhotoAPIRequest(
                    template.app.config.get("wa_waba_id")
                )
                photo = header.get("example")
                file_type = re.search("(?<=data:)(.*)(?=;base64)", photo).group(0)
                photo = photo.split(";base64,")[1]
                upload_session_id = photo_api_request.create_upload_session(
                    settings.WHATSAPP_SYSTEM_USER_ACCESS_TOKEN,
                    len(base64.b64decode(photo)),
                    file_type=file_type,
                )

                url = (
                    f"https://graph.facebook.com/{WHATSAPP_VERSION}/{upload_session_id}"
                )
                headers = {
                    "Content-Type": file_type,
                    "Authorization": f"OAuth {settings.WHATSAPP_SYSTEM_USER_ACCESS_TOKEN}",
                }
                headers["file_offset"] = "0"
                response = requests.post(
                    url, headers=headers, data=base64.b64decode(photo)
                )

                if response.status_code != 200:
                    raise FacebookApiException(response.json())

                upload_handle = response.json().get("h", "")
                header.pop("example")
                header["example"] = dict(header_handle=upload_handle)

        components = self.append_to_components(components, header)
        components = self.append_to_components(components, validated_data.get("footer"))
        buttons = validated_data.get("buttons", {})

        buttons_component = {
            "type": "BUTTONS",
            "buttons": [],
        }

        for button in buttons:
            button = dict(button)
            button["type"] = button.get("button_type")
            if button.get("phone_number"):
                button[
                    "phone_number"
                ] = f'+{button.get("country_code")} {button.get("phone_number")}'

            button_component = button
            button_component.pop("button_type")

            if button_component.get("country_code"):
                button_component.pop("country_code")

            buttons_component.get("buttons").append(button_component)

        if buttons_component.get("buttons"):
            components = self.append_to_components(components, buttons_component)

<<<<<<< HEAD
        waba_id = (
            template.app.config.get("wa_waba_id")
            if template.app.config.get("wa_waba_id")
            else template.app.config.get("waba").get("id")
        )
        template_message_request.create_template_message(
            waba_id=waba_id,
=======
        new_template = template_message_request.create_template_message(
            waba_id=template.app.config.get("wa_waba_id"),
>>>>>>> 93fe81e1
            name=template.name,
            category=template.category,
            components=components,
            language=validated_data.get("language"),
        )

        translation = TemplateTranslation.objects.create(
            template=template,
            status="PENDING",
            body=validated_data.get("body", {}).get("text", ""),
            footer=validated_data.get("footer", {}).get("text", ""),
            language=validated_data.get("language"),
            country=validated_data.get("country", "Brasil"),
            variable_count=0,
            message_template_id = new_template["id"],
        )

        for button in buttons:
            button = dict(button)
            TemplateButton.objects.create(translation=translation, **button)

        if validated_data.get("header"):
            hh = dict(validated_data.get("header"))
            if hh.get("example"):
                hh.pop("example")
            TemplateHeader.objects.create(translation=translation, **hh)

        return translation


class TemplateMessageSerializer(serializers.Serializer):
    uuid = serializers.UUIDField(read_only=True)
    name = serializers.CharField()
    created_on = serializers.CharField(read_only=True)
    category = serializers.CharField()
    app_uuid = serializers.CharField(write_only=True)
    text_preview = serializers.CharField(required=False, read_only=True)
    translations = TemplateTranslationSerializer(many=True, read_only=True)

    def to_representation(self, instance):
        data = super().to_representation(instance)

        if instance.translations.first():
            data["text_preview"] = instance.translations.first().body
        return data

    def create(self, validated_data: dict) -> TemplateMessage:
        app = App.objects.get(uuid=validated_data.get("app_uuid"))

        template_message = TemplateMessage(
            name=validated_data.get("name"),
            app=app,
            category=validated_data.get("category"),
            created_on=datetime.now(),
            template_type="TEXT",
            created_by_id=User.objects.get_admin_user().id,
        )
        try:
            template_message.full_clean()
        except ValidationError as e:
            raise serializers.ValidationError(e.message_dict)

        template_message.save()
        return template_message<|MERGE_RESOLUTION|>--- conflicted
+++ resolved
@@ -146,18 +146,13 @@
         if buttons_component.get("buttons"):
             components = self.append_to_components(components, buttons_component)
 
-<<<<<<< HEAD
         waba_id = (
             template.app.config.get("wa_waba_id")
             if template.app.config.get("wa_waba_id")
             else template.app.config.get("waba").get("id")
         )
-        template_message_request.create_template_message(
+        new_template = template_message_request.create_template_message(
             waba_id=waba_id,
-=======
-        new_template = template_message_request.create_template_message(
-            waba_id=template.app.config.get("wa_waba_id"),
->>>>>>> 93fe81e1
             name=template.name,
             category=template.category,
             components=components,
@@ -172,7 +167,7 @@
             language=validated_data.get("language"),
             country=validated_data.get("country", "Brasil"),
             variable_count=0,
-            message_template_id = new_template["id"],
+            message_template_id=new_template["id"],
         )
 
         for button in buttons:

--- conflicted
+++ resolved
@@ -46,23 +46,12 @@
         # Mock service
         mock_service = MockFacebookService()
         patcher = patch.object(
-<<<<<<< HEAD
-            self.view_class,
-            "fb_service",
-            PropertyMock(return_value=mock_service),
-=======
             self.view_class, "fb_service", Mock(return_value=mock_service)
->>>>>>> 4baf727e
         )
         self.addCleanup(patcher.stop)
         patcher.start()
 
-<<<<<<< HEAD
-    def test_start_date_after_end_date(self):
-
-=======
     def test_start_date_after_end_date_whatsapp_cloud(self):
->>>>>>> 4baf727e
         url = reverse(
             "template-analytics",
             kwargs={"app_uuid": self.app.uuid},

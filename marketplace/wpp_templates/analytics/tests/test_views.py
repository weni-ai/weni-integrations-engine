import uuid

from unittest.mock import Mock, patch
from rest_framework import status

from django.urls import reverse

from marketplace.core.tests.base import APIBaseTestCase
from marketplace.wpp_templates.analytics.views.views import TemplateAnalyticsViewSet
from marketplace.applications.models import App
from marketplace.accounts.models import ProjectAuthorization


class MockFacebookService:
    def __init__(self, *args, **kwargs):
        pass

    def template_analytics(self, app, data):
        return {
            "data": [
                {
                    "template_id": "1515371305882507",
                    "sent": 3,
                    "delivered": 3,
                    "read": 1,
                    "template": "test1",
                },
                {
                    "template_id": "768404021753348",
                    "sent": 3,
                    "delivered": 3,
                    "read": 1,
                    "template": "test2",
                },
            ],
            "totals": {"sent": 6, "delivered": 6, "read": 2},
        }

    def enable_insights(self, app):
        return True


class MockFacebookServiceFailure(MockFacebookService):
    def enable_insights(self, app):
        return None


class SetUpTestBase(APIBaseTestCase):
    current_view_mapping = {}
    view_class = TemplateAnalyticsViewSet

    def setUp(self):
        super().setUp()
        self.app = App.objects.create(
            code="wpp-cloud",
            created_by=self.user,
            config={"wa_waba_id": "123456789"},
            project_uuid=str(uuid.uuid4()),
            platform=App.PLATFORM_WENI_FLOWS,
        )
        self.user_authorization = self.user.authorizations.create(
            project_uuid=self.app.project_uuid
        )
        self.user_authorization.set_role(ProjectAuthorization.ROLE_ADMIN)

    @property
    def view(self):
<<<<<<< HEAD
        return self.view_class.as_view(self.current_view_mapping)
=======
        return self.view_class.as_view({"post": "template_analytics"})
>>>>>>> 418ec48d


class MockServices(SetUpTestBase):
    def setUp(self):
        super().setUp()
<<<<<<< HEAD

        # Mock Facebook service
        mock_facebook_service = MockFacebookService()
        patcher_fb = patch.object(
            self.view_class,
            "fb_service",
            PropertyMock(return_value=mock_facebook_service),
=======
        # Mock service
        mock_service = MockFacebookService()
        patcher = patch.object(
            self.view_class, "fb_service", Mock(return_value=mock_service)
>>>>>>> 418ec48d
        )
        self.addCleanup(patcher_fb.stop)
        patcher_fb.start()


class TemplateAnalyticsViewSetTestCase(MockServices):
    current_view_mapping = {"get": "template_analytics"}

    def test_get_template_analytics(self):
        url = reverse(
            "template-analytics",
            kwargs={"app_uuid": self.app.uuid},
        )
        body = {
            "start": "9-27-2023",
            "end": "9-28-2023",
            "fba_template_ids": [831797345020910, 1515371305882507, 768404021753348],
        }
        response = self.request.post(url, body=body, app_uuid=self.app.uuid)

        self.assertEqual(response.status_code, status.HTTP_200_OK)
        self.assertEqual(len(response.json["data"]), 2)


class EnableTemplateAnalyticsViewSetTestCase(MockServices):
    current_view_mapping = {"post": "enable_template_analytics"}

    def test_enable_template_analytics(self):
        url = reverse(
            "enable-template-analytics",
            kwargs={"app_uuid": self.app.uuid},
        )
        response = self.request.post(url, app_uuid=self.app.uuid)
        self.assertEqual(response.status_code, status.HTTP_200_OK)

    def test_falied_to_enable_template_analytics(self):
        mock_facebook_service_failure = MockFacebookServiceFailure()
        patcher_fb_failure = patch.object(
            self.view_class,
            "fb_service",
            PropertyMock(return_value=mock_facebook_service_failure),
        )
        patcher_fb_failure.start()
        self.addCleanup(patcher_fb_failure.stop)

        url = reverse(
            "enable-template-analytics",
            kwargs={"app_uuid": self.app.uuid},
        )
        response = self.request.post(url, app_uuid=self.app.uuid)
        self.assertEqual(response.status_code, status.HTTP_400_BAD_REQUEST)<|MERGE_RESOLUTION|>--- conflicted
+++ resolved
@@ -1,6 +1,6 @@
 import uuid
 
-from unittest.mock import Mock, patch
+from unittest.mock import patch
 from rest_framework import status
 
 from django.urls import reverse
@@ -65,37 +65,24 @@
 
     @property
     def view(self):
-<<<<<<< HEAD
         return self.view_class.as_view(self.current_view_mapping)
-=======
-        return self.view_class.as_view({"post": "template_analytics"})
->>>>>>> 418ec48d
 
 
 class MockServices(SetUpTestBase):
     def setUp(self):
         super().setUp()
-<<<<<<< HEAD
 
         # Mock Facebook service
-        mock_facebook_service = MockFacebookService()
-        patcher_fb = patch.object(
-            self.view_class,
-            "fb_service",
-            PropertyMock(return_value=mock_facebook_service),
-=======
-        # Mock service
-        mock_service = MockFacebookService()
+        self.mock_facebook_service = MockFacebookService()
         patcher = patch.object(
-            self.view_class, "fb_service", Mock(return_value=mock_service)
->>>>>>> 418ec48d
+            self.view_class, "get_app_service", return_value=self.mock_facebook_service
         )
-        self.addCleanup(patcher_fb.stop)
-        patcher_fb.start()
+        self.addCleanup(patcher.stop)
+        patcher.start()
 
 
 class TemplateAnalyticsViewSetTestCase(MockServices):
-    current_view_mapping = {"get": "template_analytics"}
+    current_view_mapping = {"post": "template_analytics"}
 
     def test_get_template_analytics(self):
         url = reverse(
@@ -124,19 +111,10 @@
         response = self.request.post(url, app_uuid=self.app.uuid)
         self.assertEqual(response.status_code, status.HTTP_200_OK)
 
-    def test_falied_to_enable_template_analytics(self):
-        mock_facebook_service_failure = MockFacebookServiceFailure()
-        patcher_fb_failure = patch.object(
-            self.view_class,
-            "fb_service",
-            PropertyMock(return_value=mock_facebook_service_failure),
-        )
-        patcher_fb_failure.start()
-        self.addCleanup(patcher_fb_failure.stop)
-
-        url = reverse(
-            "enable-template-analytics",
-            kwargs={"app_uuid": self.app.uuid},
-        )
-        response = self.request.post(url, app_uuid=self.app.uuid)
-        self.assertEqual(response.status_code, status.HTTP_400_BAD_REQUEST)+    def test_failed_to_enable_template_analytics(self):
+        with patch.object(MockFacebookService, "enable_insights", return_value=None):
+            url = reverse(
+                "enable-template-analytics", kwargs={"app_uuid": self.app.uuid}
+            )
+            response = self.client.post(url, app_uuid=self.app.uuid)
+            self.assertEqual(response.status_code, status.HTTP_400_BAD_REQUEST)
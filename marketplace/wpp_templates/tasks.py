--- conflicted
+++ resolved
@@ -1,11 +1,6 @@
 import logging
 
 from celery import shared_task
-<<<<<<< HEAD
-
-from sentry_sdk import capture_exception
-=======
->>>>>>> c3ed5c78
 
 from sentry_sdk import capture_exception
 
@@ -20,11 +15,7 @@
 )
 from marketplace.clients.flows.client import FlowsClient
 
-<<<<<<< HEAD
-from .utils import WebhookEventProcessor
-=======
 from .utils import WebhookEventProcessor, handle_error_and_update_config
->>>>>>> c3ed5c78
 
 
 logger = logging.getLogger(__name__)
@@ -217,11 +208,7 @@
             value = change.get("value")
             if field in allowed_event_types:
                 WebhookEventProcessor.process_event(
-<<<<<<< HEAD
-                    whatsapp_business_account_id, value, field
-=======
                     whatsapp_business_account_id, value, field, webhook_data
->>>>>>> c3ed5c78
                 )
             else:
                 logger.info(f"Event: {field}, not mapped to usage")
--- conflicted
+++ resolved
@@ -36,15 +36,7 @@
         if app.code == "wpp" and app.config.get("fb_access_token"):
             access_token = app.config.get("fb_access_token")
         else:
-<<<<<<< HEAD
-            acess_token = (
-                app.config.get("wa_user_token")
-                if app.config.get("wa_user_token")
-                else settings.WHATSAPP_SYSTEM_USER_ACCESS_TOKEN
-            )
-=======
             access_token = APPTYPES.get("wpp-cloud").get_access_token(app)
->>>>>>> 890010c0
 
         template_message_request = TemplateMessageRequest(access_token=access_token)
         templates = template_message_request.list_template_messages(waba_id)

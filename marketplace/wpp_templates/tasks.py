--- conflicted
+++ resolved
@@ -38,26 +38,6 @@
                 translation.delete()
 
 
-def delete_unexistent_translations(app, templates):
-    templates_message = app.template.all()
-    templates_ids = [item["id"] for item in templates["data"]]
-
-    for template in templates_message:
-        template_translation = TemplateTranslation.objects.filter(
-            template=template
-        )
-        for translation in template_translation:
-            if translation.message_template_id not in templates_ids:
-                print(
-                    "Removed the translation",
-                    translation,
-                    "with message_template_id:",
-                    translation.message_template_id,
-                    "\n"
-                )
-                translation.delete()
-
-
 @shared_task(track_started=True, name="refresh_whatsapp_templates_from_facebook")
 def refresh_whatsapp_templates_from_facebook():
     for app in App.objects.filter(code__in=["wpp", "wpp-cloud"]):
@@ -74,11 +54,7 @@
         )
         templates = template_message_request.list_template_messages(waba_id)
         if templates.get("error"):
-<<<<<<< HEAD
-            print("A error occurred with waba_id: ", waba_id, "\nThe error was: ", templates, "\n")
-=======
-            logger.info("A error occurred with waba_id: ", waba_id, "\nThe error was: ", templates, "\n")
->>>>>>> c129ce84
+            logger.error(f"A error occurred with waba_id: {waba_id}. \nThe error was:  {templates}\n")
             continue
 
         if waba_id:

import requests

from marketplace.core.types.channels.whatsapp_base.exceptions import (
    FacebookApiException,
)

from django.conf import settings

WHATSAPP_VERSION = settings.WHATSAPP_VERSION

from django.conf import settings

WHATSAPP_VERSION = settings.WHATSAPP_VERSION


class TemplateMessageRequest(object):
    def __init__(self, access_token: str) -> None:
        self._access_token = access_token

    @property
    def _headers(self) -> dict:
        return {"Authorization": f"Bearer {self._access_token}"}

    def list_template_messages(self, waba_id: str) -> dict:
        params = dict(
            limit=999,
            access_token=self._access_token,
        )
<<<<<<< HEAD
        response = requests.get(
            url=f"https://graph.facebook.com/{WHATSAPP_VERSION}/{waba_id}/message_templates",
            params=params,
        )
=======
        response = requests.get(url=f"https://graph.facebook.com/{WHATSAPP_VERSION}/{waba_id}/message_templates", params=params)
>>>>>>> b5432eb6
        return response.json()

    def get_template_namespace(self, waba_id: str) -> dict:
        params = dict(
            fields="message_template_namespace",
            access_token=self._access_token,
        )
<<<<<<< HEAD
        response = requests.get(
            url=f"https://graph.facebook.com/{WHATSAPP_VERSION}/{waba_id}",
            params=params,
        )
=======
        response = requests.get(url=f"https://graph.facebook.com/{WHATSAPP_VERSION}/{waba_id}", params=params)
>>>>>>> b5432eb6
        return response.json().get("message_template_namespace")

    def create_template_message(
        self, waba_id: str, name: str, category: str, components: list, language: str
    ) -> dict:
        params = dict(
            name=name,
            category=category,
            components=str(components),
            language=language,
            access_token=self._access_token,
        )
        response = requests.post(
            url=f"https://graph.facebook.com/{WHATSAPP_VERSION}/{waba_id}/message_templates",
            params=params,
        )
<<<<<<< HEAD
=======
        response = requests.post(url=f"https://graph.facebook.com/{WHATSAPP_VERSION}/{waba_id}/message_templates", params=params)
        if response.status_code != 200:
            raise FacebookApiException(response.json())

        return response.json()
    
    def update_template_message(self, message_template_id: str, name: str, components: str) -> dict:
        params = dict(
            name=name,
            components=str(components),
            access_token=self._access_token
        )
        response = requests.post(url=f"https://graph.facebook.com/{WHATSAPP_VERSION}/{message_template_id}", params=params)
>>>>>>> b5432eb6
        if response.status_code != 200:
            raise FacebookApiException(response.json())

        return response.json()

    def delete_template_message(self, waba_id: str, name: str) -> bool:
        params = dict(name=name, access_token=self._access_token)
<<<<<<< HEAD
        return requests.delete(
            url=f"https://graph.facebook.com/{WHATSAPP_VERSION}/{waba_id}/message_templates",
            params=params,
        )
=======
        return requests.delete(url=f"https://graph.facebook.com/{WHATSAPP_VERSION}/{waba_id}/message_templates", params=params)
>>>>>>> b5432eb6
<|MERGE_RESOLUTION|>--- conflicted
+++ resolved
@@ -26,14 +26,10 @@
             limit=999,
             access_token=self._access_token,
         )
-<<<<<<< HEAD
         response = requests.get(
             url=f"https://graph.facebook.com/{WHATSAPP_VERSION}/{waba_id}/message_templates",
             params=params,
         )
-=======
-        response = requests.get(url=f"https://graph.facebook.com/{WHATSAPP_VERSION}/{waba_id}/message_templates", params=params)
->>>>>>> b5432eb6
         return response.json()
 
     def get_template_namespace(self, waba_id: str) -> dict:
@@ -41,14 +37,10 @@
             fields="message_template_namespace",
             access_token=self._access_token,
         )
-<<<<<<< HEAD
         response = requests.get(
             url=f"https://graph.facebook.com/{WHATSAPP_VERSION}/{waba_id}",
             params=params,
         )
-=======
-        response = requests.get(url=f"https://graph.facebook.com/{WHATSAPP_VERSION}/{waba_id}", params=params)
->>>>>>> b5432eb6
         return response.json().get("message_template_namespace")
 
     def create_template_message(
@@ -65,9 +57,6 @@
             url=f"https://graph.facebook.com/{WHATSAPP_VERSION}/{waba_id}/message_templates",
             params=params,
         )
-<<<<<<< HEAD
-=======
-        response = requests.post(url=f"https://graph.facebook.com/{WHATSAPP_VERSION}/{waba_id}/message_templates", params=params)
         if response.status_code != 200:
             raise FacebookApiException(response.json())
 
@@ -80,7 +69,6 @@
             access_token=self._access_token
         )
         response = requests.post(url=f"https://graph.facebook.com/{WHATSAPP_VERSION}/{message_template_id}", params=params)
->>>>>>> b5432eb6
         if response.status_code != 200:
             raise FacebookApiException(response.json())
 
@@ -88,11 +76,7 @@
 
     def delete_template_message(self, waba_id: str, name: str) -> bool:
         params = dict(name=name, access_token=self._access_token)
-<<<<<<< HEAD
         return requests.delete(
             url=f"https://graph.facebook.com/{WHATSAPP_VERSION}/{waba_id}/message_templates",
             params=params,
-        )
-=======
-        return requests.delete(url=f"https://graph.facebook.com/{WHATSAPP_VERSION}/{waba_id}/message_templates", params=params)
->>>>>>> b5432eb6
+        )
from abc import ABC, abstractmethod
from typing import TYPE_CHECKING

from django.conf import settings
from django.urls import reverse
from rest_framework import status
from requests.auth import HTTPBasicAuth
from requests.models import Response
import requests

from .exceptions import UnableRedeemCertificate

if TYPE_CHECKING:
    from .queue import QueueItem


class PhoneNumber(object):
    NUMBER_STATUS_APPROVED = "APPROVED"
    NUMBER_STATUS_DECLINED = "DECLINED"
    NUMBER_STATUS_EXPIRED = "EXPIRED"
    NUMBER_STATUS_PENDING_REVIEW = "PENDING_REVIEW"
    NUMBER_STATUS_NONE = "NONE"

    NUMBER_STATUS_ERRORS = {
        NUMBER_STATUS_DECLINED: "The name has not been approved. You cannot download your certificate.",
        NUMBER_STATUS_EXPIRED: "Your certificate has expire and can no longer be downloaded.",
        NUMBER_STATUS_PENDING_REVIEW: "Your name request is under review. You cannot download your certificate.",
<<<<<<< HEAD
        NUMBER_STATUS_NONE: "No certificate is available.",
=======
        NUMBER_STATUS_NONE: "No certificate is available."
>>>>>>> 366837d3
    }

    NUMBER_STATUS = (
        NUMBER_STATUS_APPROVED,
        NUMBER_STATUS_DECLINED,
        NUMBER_STATUS_EXPIRED,
        NUMBER_STATUS_PENDING_REVIEW,
        NUMBER_STATUS_NONE,
    )

    def __init__(self, number_data: dict):
        self._number_data = number_data
        self._validate_name_status()

        self.display_number = self._get_display_number()

        self.id = self._get_certificate()
        self.certificate = self._get_certificate()
        self.country_code, self.ddd, self.number = self.display_number
        self.complete_number = self.country_code + self.ddd + self.number

    def _validate_name_status(self):
        name_status = self._number_data.get("name_status")
        number_status_error = self.NUMBER_STATUS_ERRORS.get(name_status)

        if number_status_error is not None:
            raise UnableRedeemCertificate(number_status_error)

    def _validate_name_status(self):
        name_status = self._number_data.get("name_status")
        number_status_error = self.NUMBER_STATUS_ERRORS.get(name_status)

        if number_status_error is not None:
            raise UnableRedeemCertificate(number_status_error)

    def _get_display_number(self) -> list:
        display_phone_number = self._number_data.get("display_phone_number")
        return display_phone_number.replace("-", "").replace("+", "").split()

    def _get_certificate(self):
        return self._number_data.get("certificate")

    def _get_id(self):
        return self._number_data.get("id")

    def __str__(self) -> str:
        return self.ddd + self.number


class BaseOnPremiseManifestAPI(ABC):
    @property
    def _headers(self) -> dict:
        return {
            "Authorization": f"token {settings.WHATSAPP_GITHUB_ACCESS_TOKEN}",
            "Accept": "application/vnd.github.v3+json",
            "Content-Type": "application/json",
        }

    @property
    def _url(self) -> str:
        return settings.WHATSAPP_DISPATCHES_URL

    def _get_payload(self, item: "QueueItem") -> dict:
        return {
            "event_type": self._get_event_type(),
            "client_payload": {
                "uid": item.uid,
                "webhook_url": settings.EXTERNAL_URL + reverse("wpp-app-webhook"),
                "webhook_id": item.uid,
                "dry_run": "enable",
            },
        }

    @abstractmethod
    def _get_event_type(self) -> str:
        pass


class BaseOnPremiseUserAPI(ABC):
    @property
    def _headers(self) -> dict:
        return {"Content-Type": "application/json"}

    def _request(self, onpremise_url: str, password: str, json: dict = None) -> Response:
        response = requests.post(
            f"{onpremise_url}/v1/users/login",
            json=json,
            headers=self._headers,
            auth=HTTPBasicAuth(settings.WHATSAPP_ONPREMISE_USERNAME, password),
        )

        if response.status_code == status.HTTP_401_UNAUTHORIZED:
            raise Exception("the password of this on premise has already been changed!")

        return response


class OnPremiseDeployManifestAPI(BaseOnPremiseManifestAPI):
    def _get_event_type(self) -> str:
        return "deploy-whatsapp"

    def deploy(self, item: "QueueItem") -> None:
        # TODO: Validate status
        requests.post(self._url, json=self._get_payload(item), headers=self._headers)


class OnPremiseRemoveManifestAPI(BaseOnPremiseManifestAPI):
    def _get_event_type(self) -> str:
        return "remove-whatsapp"

    def remove(self, item: "QueueItem") -> None:
        # TODO: Validate status
        requests.post(self._url, json=self._get_payload(item), headers=self._headers)


class OnPremisePasswordAPI(BaseOnPremiseUserAPI):
    def change(self, onpremise_url: str, new_password: str) -> None:
        data = {"new_password": new_password}
        self._request(onpremise_url, new_password, data)


class OnPremiseLoginAPI(BaseOnPremiseUserAPI):
    def get_access_token(self, onpremise_url: str, password: str) -> str:
        response = self._request(onpremise_url, password)
        users = response.json().get("users", None)

        if users is not None:
            return users[0].get("token")


class OnPremiseRegistrationAPI(object):
    def _get_url(self, onpremise_url):
        return onpremise_url + "/v1/account"

    def _get_headers(self, token: str):
        return {"Content-Type": "application/json", "Authorization": "Bearer " + token}

    def register_account(self, onpremise_url: str, token: str, phone_number: PhoneNumber) -> None:
        """
        Expected answer:
        status_code: 202
        {
            "account": [{
                "vname": "WA name"
            }],
            "meta": {
                "api_status": "stable",
                "version": "2.37.1"
            }
        }
        """
        data = dict(
            cc=phone_number.country_code,
            phone_number=str(phone_number),
            cert=phone_number.certificate,
            method="sms",
        )
<<<<<<< HEAD

        requests.post(self._get_url(onpremise_url), json=data, headers=self._get_headers(token))
=======
        print(data)
        # print(data, self._get_headers(token), self._get_url(onpremise_url), end="\n")
        # response = requests.post(self._get_url(onpremise_url), json=data, headers=self._get_headers(token))

        # print(vars(response))
>>>>>>> 366837d3
<|MERGE_RESOLUTION|>--- conflicted
+++ resolved
@@ -25,11 +25,7 @@
         NUMBER_STATUS_DECLINED: "The name has not been approved. You cannot download your certificate.",
         NUMBER_STATUS_EXPIRED: "Your certificate has expire and can no longer be downloaded.",
         NUMBER_STATUS_PENDING_REVIEW: "Your name request is under review. You cannot download your certificate.",
-<<<<<<< HEAD
         NUMBER_STATUS_NONE: "No certificate is available.",
-=======
-        NUMBER_STATUS_NONE: "No certificate is available."
->>>>>>> 366837d3
     }
 
     NUMBER_STATUS = (
@@ -168,32 +164,11 @@
         return {"Content-Type": "application/json", "Authorization": "Bearer " + token}
 
     def register_account(self, onpremise_url: str, token: str, phone_number: PhoneNumber) -> None:
-        """
-        Expected answer:
-        status_code: 202
-        {
-            "account": [{
-                "vname": "WA name"
-            }],
-            "meta": {
-                "api_status": "stable",
-                "version": "2.37.1"
-            }
-        }
-        """
         data = dict(
             cc=phone_number.country_code,
             phone_number=str(phone_number),
             cert=phone_number.certificate,
             method="sms",
         )
-<<<<<<< HEAD
 
-        requests.post(self._get_url(onpremise_url), json=data, headers=self._get_headers(token))
-=======
-        print(data)
-        # print(data, self._get_headers(token), self._get_url(onpremise_url), end="\n")
-        # response = requests.post(self._get_url(onpremise_url), json=data, headers=self._get_headers(token))
-
-        # print(vars(response))
->>>>>>> 366837d3
+        requests.post(self._get_url(onpremise_url), json=data, headers=self._get_headers(token))
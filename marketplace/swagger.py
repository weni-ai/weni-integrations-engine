--- conflicted
+++ resolved
@@ -6,11 +6,7 @@
 view = get_schema_view(
     openapi.Info(
         title="Integrations API Documentation",
-<<<<<<< HEAD
-        default_version="v2.5.1",
-=======
         default_version="v2.5.2",
->>>>>>> 671e2002
         desccription="Documentation of the Integrations APIs",
     ),
     public=True,

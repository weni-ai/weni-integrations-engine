import logging

from datetime import datetime, timedelta

from celery import shared_task

from django.db import reset_queries, close_old_connections
from django.db.models import Exists, OuterRef

from django.utils import timezone

from marketplace.clients.facebook.client import FacebookClient

from marketplace.wpp_products.models import (
    Catalog,
    ProductFeed,
    ProductUploadLog,
    UploadProduct,
    WebhookLog,
)
from marketplace.clients.flows.client import FlowsClient
from marketplace.celery import app as celery_app
from marketplace.services.vtex.generic_service import (
    ProductUpdateService,
    ProductInsertionService,
    VtexServiceBase,
    ProductInsertionBySellerService,
)
from marketplace.services.vtex.generic_service import APICredentials
from marketplace.core.types import APPTYPES
from marketplace.applications.models import App

from django_redis import get_redis_connection

<<<<<<< HEAD
from marketplace.wpp_products.utils import ProductSyncMetaPolices, ProductUploader
=======
from marketplace.wpp_products.utils import (
    ProductUploader,
    SellerSyncUtils,
    UploadManager,
)
>>>>>>> cf3f0761


logger = logging.getLogger(__name__)


SYNC_WHATSAPP_CATALOGS_LOCK_KEY = "sync-whatsapp-catalogs-lock"


@shared_task(name="sync_facebook_catalogs")
def sync_facebook_catalogs():
    apptype = APPTYPES.get("wpp-cloud")
    for app in apptype.apps:
        service = FacebookCatalogSyncService(app)
        service.sync_catalogs()


class FacebookCatalogSyncService:
    SYNC_WHATSAPP_CATALOGS_LOCK_KEY = "sync-whatsapp-catalogs-lock"

    def __init__(self, app):
        self.app = app
        self.client = FacebookClient(app.apptype.get_access_token(app))
        self.flows_client = FlowsClient()
        self.redis = get_redis_connection()

    def sync_catalogs(self):
        if self.redis.get(self.SYNC_WHATSAPP_CATALOGS_LOCK_KEY):
            print("The catalogs are already syncing by another task!")
            return

        with self.redis.lock(self.SYNC_WHATSAPP_CATALOGS_LOCK_KEY):
            wa_business_id = self.app.config.get("wa_business_id")
            wa_waba_id = self.app.config.get("wa_waba_id")

            if not (wa_business_id and wa_waba_id):
                print(f"Business ID or WABA ID missing for app: {self.app.uuid}")
                return

            try:
                local_catalog_ids = set(
                    self.app.catalogs.values_list("facebook_catalog_id", flat=True)
                )
                all_catalogs_id, all_catalogs = self._list_all_catalogs()

                if all_catalogs_id:
                    self._update_catalogs_on_flows(all_catalogs)
                    self._sync_local_catalogs(all_catalogs_id, local_catalog_ids)
            except Exception as e:
                logger.error(f"Error during sync process for App {self.app.name}: {e}")

    def _list_all_catalogs(self):
        try:
            return self.client.list_all_catalogs(self.app.config.get("wa_business_id"))
        except Exception as e:
            logger.error(
                f"Error on list all catalogs for App: {self.app.uuid} {str(e)}"
            )
            return [], []

    def _update_catalogs_on_flows(self, all_catalogs):
        try:
            self.flows_client.update_catalogs(
                str(self.app.flow_object_uuid), all_catalogs
            )
        except Exception as e:
            logger.error(
                f"Error updating catalogs on flows for App: {self.app.uuid} error: {str(e)}"
            )

    def _sync_local_catalogs(self, all_catalogs_id, local_catalog_ids):
        fba_catalogs_ids = set(all_catalogs_id)
        to_create = fba_catalogs_ids - local_catalog_ids
        to_delete = local_catalog_ids - fba_catalogs_ids

        for catalog_id in to_create:
            try:
                details = self.client.get_catalog_details(catalog_id)
                if details:
                    Catalog.objects.create(
                        app=self.app,
                        facebook_catalog_id=details["id"],
                        name=details["name"],
                        category=details["vertical"],
                    )
            except Exception as e:
                logger.error(f"Error creating catalog {catalog_id} for App: {str(e)}")
                # Continues with the next catalog_id

        if to_delete:
            self.app.catalogs.filter(facebook_catalog_id__in=to_delete).delete()

        print(f"Success in synchronizing the app's catalogs for app: {self.app.uuid}")


@celery_app.task(name="task_insert_vtex_products")
def task_insert_vtex_products(**kwargs):
    print("Starting task: 'task_insert_vtex_products'")
    vtex_service = ProductInsertionService()

    credentials = kwargs.get("credentials")
    catalog_uuid = kwargs.get("catalog_uuid")
    sellers = kwargs.get("sellers")

    if not all([credentials, catalog_uuid]):
        logger.error(
            "Missing required parameters [credentials, catalog_uuid] for task_insert_vtex_products"
        )
        return

    try:
        # Reset queries and close old connections for a clean state and performance.
        # Prevents memory leak from stored queries and unstable database connections
        # before further operations.
        reset_queries()
        close_old_connections()

        catalog = Catalog.objects.get(uuid=catalog_uuid)
        api_credentials = APICredentials(
            app_key=credentials["app_key"],
            app_token=credentials["app_token"],
            domain=credentials["domain"],
        )
        print(f"Starting first product insert for catalog: {str(catalog.name)}")
        products = vtex_service.first_product_insert(api_credentials, catalog, sellers)
        if products is None:
            print("There are no products to be shipped after processing the rules")
            return

    except Exception as e:
        logger.exception(
            f"An error occurred during the first insertion of vtex products for catalog {catalog.name}, {e}"
        )
        return
    finally:
        close_old_connections()

    print(
        f"finishing creation products, task: 'task_insert_vtex_products' catalog {catalog.name}"
    )
    print("=" * 40)


@celery_app.task(name="task_update_vtex_products")
def task_update_vtex_products(**kwargs):
    start_time = datetime.now()
    vtex_base_service = VtexServiceBase()

    app_uuid = kwargs.get("app_uuid")
    webhook = kwargs.get("webhook")

    sku_id = webhook.get("IdSku")
    seller_an = webhook.get("An")
    seller_chain = webhook.get("SellerChain")
    try:
        current_time = datetime.now().strftime("%Y-%m-%d %H:%M:%S.%f")
        logger.info(
            f"Processing product update for App UUID: {app_uuid}, "
            f"SKU_ID: {sku_id} at {current_time}. "
            f"'An':{seller_an}, 'SellerChain': {seller_chain}."
        )
        vtex_app = App.objects.get(uuid=app_uuid, configured=True, code="vtex")

        api_credentials = vtex_base_service.get_vtex_credentials_or_raise(vtex_app)

        catalog = vtex_app.vtex_catalogs.first()
        if not catalog or not catalog.feeds.first():
            logger.info(
                f"No data feed found in the database. Vtex app: {vtex_app.uuid}"
            )
            return

        product_feed = catalog.feeds.first()

        vtex_update_service = ProductUpdateService(
            api_credentials, catalog, [sku_id], product_feed, webhook
        )
        products = vtex_update_service.webhook_product_insert()
        if products is None:
            logger.info(
                f"No products to process after treatment for VTEX app {app_uuid}. Task ending."
            )
            return

        close_old_connections()
        # Webhook Log
        WebhookLog.objects.create(sku_id=sku_id, data=webhook, vtex_app=vtex_app)

    except Exception as e:
        logger.error(
            f"An error occurred during the updating Webhook vtex products for app {app_uuid}, {str(e)}"
        )

    end_time = datetime.now()
    duration = (end_time - start_time).total_seconds()
    minutes, seconds = divmod(duration, 60)

    logger.info(
        f"Finishing process update vtex product to SKU:{sku_id} App: {app_uuid}"
    )
    logger.info(f"Task completed in {int(minutes)} minutes and {int(seconds)} seconds.")

    # Check and start upload task
    UploadManager.check_and_start_upload(app_uuid)
    print("=" * 40)


@celery_app.task(name="task_forward_vtex_webhook")
def task_forward_vtex_webhook(**kwargs):
    app_uuid = kwargs.get("app_uuid")
    webhook = kwargs.get("webhook")

    try:
        app = App.objects.get(uuid=app_uuid, configured=True, code="vtex")
    except App.DoesNotExist:
        logger.info(f"No VTEX App configured with the provided UUID: {app_uuid}")
        return

    can_synchronize = app.config.get("initial_sync_completed", False)

    celery_queue = app.config.get("celery_queue_name", "product_synchronization")

    if not can_synchronize:
        print(f"Initial sync not completed. App:{str(app.uuid)}")
        return

    sku_id = webhook.get("IdSku")

    if not sku_id:
        raise ValueError(f"SKU ID not provided in the request. App:{str(app.uuid)}")

    celery_app.send_task(
        "task_update_vtex_products",
        kwargs={"app_uuid": str(app_uuid), "webhook": webhook},
        queue=celery_queue,
        ignore_result=True,
    )


@celery_app.task(name="task_upload_vtex_products")
def task_upload_vtex_products(**kwargs):
    app_vtex_uuid = kwargs.get("app_vtex_uuid")
    app_vtex = App.objects.get(uuid=app_vtex_uuid)
    redis_client = get_redis_connection()
    lock_key = f"upload_lock:{app_vtex_uuid}"
    lock_expiration_time = 15 * 60  # 15 minutes

    # Attempt to acquire the lock
    if redis_client.set(lock_key, "locked", nx=True, ex=lock_expiration_time):
        try:
            catalogs = app_vtex.vtex_catalogs.all()
            if not catalogs.exists():
                print("No catalogs found.")
                return

            for catalog in catalogs:
                if catalog.feeds.first():
                    print(f"Processing upload for catalog: {catalog.name}")
                    uploader = ProductUploader(catalog=catalog)
                    uploader.process_and_upload(
                        redis_client, lock_key, lock_expiration_time
                    )

        finally:
            # Release the lock
            redis_client.delete(lock_key)
    else:
        print(f"Upload task for App: {app_vtex_uuid} is already in progress.")

    print(f"Processing upload for App: {app_vtex_uuid}")


@celery_app.task(name="task_cleanup_vtex_logs_and_uploads")
def task_cleanup_vtex_logs_and_uploads():
    # Delete all records from the ProductUploadLog and WebhookLog tables
    ProductUploadLog.objects.all().delete()
    WebhookLog.objects.all().delete()

    # Delete all UploadProduct records with "success" status
    UploadProduct.objects.filter(status="success").delete()

    # Update status to "pending" for all UploadProduct records with "error" status
    error_queryset = UploadProduct.objects.filter(status="error")
    if error_queryset.exists():
        error_queryset.update(status="pending")

    # Update status to "pending" for records that have been "processing" for more than 20 minutes
    time_threshold = timezone.now() - timedelta(minutes=20)
    in_processing = UploadProduct.objects.filter(
        status="processing", modified_on__lt=time_threshold
    )
    if in_processing.exists():
        in_processing.update(status="pending")

    print("Logs and successful uploads have been cleaned up.")


def send_sync(app_uuid: str, webhook: dict):
    try:
        app = App.objects.get(uuid=app_uuid, configured=True, code="vtex")
    except App.DoesNotExist:
        logger.info(f"No VTEX App configured with the provided UUID: {app_uuid}")
        return

    can_synchronize = app.config.get("initial_sync_completed", False)

    if not can_synchronize:
        print(f"Initial sync not completed. App:{str(app.uuid)}")
        return

    celery_queue = app.config.get("celery_queue_name", "product_synchronization")
    sku_id = webhook.get("IdSku")

    if not sku_id:
        raise ValueError(f"SKU ID not provided in the request. App:{str(app.uuid)}")

    celery_app.send_task(
        "task_update_vtex_products",
        kwargs={"app_uuid": str(app_uuid), "webhook": webhook},
        queue=celery_queue,
        ignore_result=True,
    )


@celery_app.task(name="task_insert_vtex_products_by_sellers")
def task_insert_vtex_products_by_sellers(**kwargs):
    print("Starting insertion products by seller")
    vtex_service = ProductInsertionBySellerService()

    credentials = kwargs.get("credentials")
    catalog_uuid = kwargs.get("catalog_uuid")
    sellers = kwargs.get("sellers")

    if not sellers:
        logger.error(
            "Missing required parameters [sellers] for task_insert_vtex_products_by_sellers"
        )
        return

    if not all([credentials, catalog_uuid]):
        logger.error(
            "Missing required parameters [credentials, catalog_uuid] for task_insert_vtex_products"
        )
        return

    try:
        catalog = Catalog.objects.get(uuid=catalog_uuid)
        api_credentials = APICredentials(
            app_key=credentials["app_key"],
            app_token=credentials["app_token"],
            domain=credentials["domain"],
        )
        print(f"Starting sync by sellers for catalog: {str(catalog.name)}")

        lock_key = None
        vtex_app_uuid = str(catalog.vtex_app.uuid)
        lock_key = SellerSyncUtils.create_lock(vtex_app_uuid, sellers)

        if lock_key:
            products = vtex_service.insertion_products_by_seller(
                api_credentials, catalog, sellers
            )
            if products is None:
                print("There are no products to be shipped after processing the rules.")
                return

            # Check and start upload task
            UploadManager.check_and_start_upload(vtex_app_uuid)

        else:
            print(
                f"An upload is already being processed for this client: {vtex_app_uuid}"
            )

    except Exception as e:
        logger.error(
            f"An error occurred during the 'insertion_products_by_seller' for catalog {catalog.name}, {e}",
            exc_info=True,
            stack_info=True,
        )
    finally:
        if lock_key:
            print(f"Release sync-sellers lock_key: {lock_key}")
            SellerSyncUtils.release_lock(vtex_app_uuid)

    print(f"finishing 'insertion_products_by_seller'catalog {catalog.name}")
    print("=" * 40)


@celery_app.task(name="task_sync_product_policies")
def task_sync_product_policies():
    print("Starting synchronization of product policies")

    try:
        # Filter catalogs that have an associated ProductFeed
        catalogs_with_feeds = Catalog.objects.annotate(
            has_feed=Exists(ProductFeed.objects.filter(catalog=OuterRef("pk")))
        ).filter(has_feed=True)
        for catalog in catalogs_with_feeds:
            product_sync_service = ProductSyncMetaPolices(catalog)
            product_sync_service.sync_products_polices()

    except Exception as e:
        logger.exception(
            f"An error occurred during the 'task_sync_product_policies'. error: {e}"
        )
        return

    print("finishing 'task_sync_product_policies'")
    print("=" * 40)<|MERGE_RESOLUTION|>--- conflicted
+++ resolved
@@ -32,15 +32,12 @@
 
 from django_redis import get_redis_connection
 
-<<<<<<< HEAD
-from marketplace.wpp_products.utils import ProductSyncMetaPolices, ProductUploader
-=======
 from marketplace.wpp_products.utils import (
     ProductUploader,
     SellerSyncUtils,
     UploadManager,
+    ProductSyncMetaPolices,
 )
->>>>>>> cf3f0761
 
 
 logger = logging.getLogger(__name__)

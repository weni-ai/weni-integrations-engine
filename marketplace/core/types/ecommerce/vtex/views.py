from rest_framework.response import Response
from rest_framework import status
from rest_framework.decorators import action
from rest_framework.views import APIView

from marketplace.core.types.ecommerce.vtex.serializers import (
    FirstProductInsertSerializer,
    VtexAdsSerializer,
    CreateVtexSerializer,
    VtexAppSerializer,
    VtexSyncSellerSerializer,
)
from marketplace.core.types import views
from marketplace.core.types.ecommerce.vtex.usecases.link_catalog_start_sync import (
    LinkCatalogAndStartSyncUseCase,
)
from marketplace.core.types.ecommerce.vtex.usecases.vtex_integration import (
    VtexIntegration,
)
<<<<<<< HEAD
from marketplace.services.vtex.generic_service import VtexServiceBase
=======

>>>>>>> 0965957c
from marketplace.services.flows.service import FlowsService
from marketplace.clients.flows.client import FlowsClient
from marketplace.services.vtex.app_manager import AppVtexManager
from marketplace.wpp_products.utils import SellerSyncUtils
from marketplace.accounts.permissions import ProjectManagePermission
from marketplace.core.types.ecommerce.vtex.usecases.create_vtex_integration import (
    CreateVtexIntegrationUseCase,
)


class VtexViewSet(views.BaseAppTypeViewSet):
    serializer_class = VtexAppSerializer
    flows_service_class = FlowsService
    flows_client = FlowsClient
    app_manager_class = AppVtexManager

    def __init__(self, *args, **kwargs):
        super().__init__(*args, **kwargs)
        self._service = None
        self._flows_service = None
        self._app_manager = None

    @property
    def service(self):  # pragma: no cover
        # TODO: Fix circular import error in the future
        if not self._service:
            from marketplace.services.vtex.generic_service import VtexServiceBase

            self._service = VtexServiceBase()
        return self._service

    @property
    def flows_service(self):  # pragma: no cover
        if not self._flows_service:
            self._flows_service = self.flows_service_class(self.flows_client())
        return self._flows_service

    @property
    def app_manager(self):  # pragma: no cover
        if not self._app_manager:
            self._app_manager = self.app_manager_class()
        return self._app_manager

    def perform_create(self, serializer):
        serializer.save(code=self.type_class.code)

    def create(self, request, *args, **kwargs):
<<<<<<< HEAD
        serializer = CreateVtexSerializer(data=request.data)
=======
        # TODO: Fix circular import error in the future
        from marketplace.services.vtex.generic_service import APICredentials

        serializer = VtexSerializer(data=request.data)
>>>>>>> 0965957c
        serializer.is_valid(raise_exception=True)
        response = super().create(request, *args, **kwargs)

        app = self.get_app()

        if not app:
            return response

        use_case = CreateVtexIntegrationUseCase(self.flows_service)

        configured_app = use_case.configure_app(app, serializer.validated_data)
        use_case.notify_flows(configured_app)

        serialized_app = self.get_serializer(configured_app)

        use_case.publish_to_queue(serialized_app.data)

        return Response(
            data=serialized_app.data,
            status=status.HTTP_201_CREATED,
        )

    def destroy(self, request, *args, **kwargs):
        instance = self.get_object()
        self.perform_destroy(instance)
        self.flows_service.update_vtex_integration_status(
            instance.project_uuid, instance.created_by.email, action="DELETE"
        )
        return Response(status=status.HTTP_204_NO_CONTENT)

    @action(detail=False, methods=["GET"], url_path="get-app-uuid")
    def get_app_uuid(self, request, *args, **kwargs):
        uuid = self.app_manager.get_vtex_app_uuid()
        return Response(data={"uuid": uuid}, status=status.HTTP_200_OK)

    @action(detail=True, methods=["POST"], url_path="sync-vtex-sellers")
    def sync_sellers(self, request, uuid=None, *args, **kwargs):
        serializer = VtexSyncSellerSerializer(data=request.data)
        serializer.is_valid(raise_exception=True)
        validated_data = serializer.validated_data

        sellers_id = validated_data.get("sellers")
        sync_all_sellers = validated_data.get("sync_all_sellers", False)

        app = self.get_object()
        success = self.service.synchronized_sellers(
            app=app, sellers_id=sellers_id, sync_all_sellers=sync_all_sellers
        )

        if not success:
            return Response(
                data={"message": "failure to start synchronization"},
                status=status.HTTP_400_BAD_REQUEST,
            )

        return Response(
            data={"message": "synchronization started successfully"},
            status=status.HTTP_200_OK,
        )

    @action(detail=True, methods=["GET"], url_path="active-vtex-sellers")
    def active_sellers(self, request, uuid=None, *args, **kwargs):
        response = self.service.active_sellers(self.get_object())
        return Response(data=response, status=status.HTTP_200_OK)

    @action(detail=True, methods=["GET"], url_path="check-sync-sellers")
    def check_sync_status(self, request, uuid=None, *args, **kwargs):
        app = self.get_object()
        vtex_app_uuid = str(app.uuid)
        lock_key = f"sync-sellers:{vtex_app_uuid}"
        lock_data = SellerSyncUtils.get_lock_data(lock_key)

        if lock_data:
            return Response(
                data={
                    "message": "A synchronization is already in progress",
                    "data": lock_data,
                },
                status=status.HTTP_409_CONFLICT,
            )

        return Response(
            data={"message": "No synchronization in progress"},
            status=status.HTTP_200_OK,
        )

    @action(detail=True, methods=["POST"], url_path="update-vtex-ads")
    def update_vtex_ads(self, request, app_uuid=None, *args, **kwargs):
        app = self.get_object()
        serializer = VtexAdsSerializer(data=request.data)
        serializer.is_valid(raise_exception=True)

        vtex_ads = serializer.validated_data["vtex_ads"]

        self.app_manager.update_vtex_ads(app, serializer.validated_data["vtex_ads"])

        self.flows_service.update_vtex_ads_status(app, vtex_ads, action="POST")
        return Response(status=status.HTTP_204_NO_CONTENT)

    @action(detail=True, methods=["POST"], url_path="link-catalog")
    def link_catalog(self, request, uuid=None, *args, **kwargs):
        """
        Link a catalog to the VTEX app and trigger product synchronization.

        Expected payload:
            {
                "catalog_id": "<catalog identifier>"
                "domain": "<catalog domain>"
                "store_domain": "<store domain>"
                "app_key": "<app key>"
                "app_token": "<app token>"
                "wpp_cloud_uuid": "<wpp cloud identifier>"
            }

        Returns:
            200 OK if the task is dispatched successfully, or 400 Bad Request on error.
        """
        serializer = FirstProductInsertSerializer(data=request.data)
        serializer.is_valid(raise_exception=True)
        validated_data = serializer.validated_data

        catalog_id = validated_data.get("catalog_id")

        try:
            vtex_app = self.get_object()
        except Exception:
            return Response(
                {"error": "VTEX app not found"}, status=status.HTTP_404_NOT_FOUND
            )

        use_case = LinkCatalogAndStartSyncUseCase(vtex_app)
        use_case.configure_catalog(validated_data)
        success = use_case.link_catalog(catalog_id=catalog_id)

        if not success:
            return Response(
                {"error": "Failed to link catalog and start product synchronization"},
                status=status.HTTP_400_BAD_REQUEST,
            )
        return Response(
            {
                "message": "Catalog linked and synchronization task dispatched successfully"
            },
            status=status.HTTP_200_OK,
        )


class VtexIntegrationDetailsView(APIView):
    permission_classes = [ProjectManagePermission]

    def get(self, request, project_uuid):
        integration_details = VtexIntegration.vtex_integration_detail(
            project_uuid=project_uuid
        )
        return Response(status=status.HTTP_200_OK, data=integration_details)<|MERGE_RESOLUTION|>--- conflicted
+++ resolved
@@ -17,11 +17,6 @@
 from marketplace.core.types.ecommerce.vtex.usecases.vtex_integration import (
     VtexIntegration,
 )
-<<<<<<< HEAD
-from marketplace.services.vtex.generic_service import VtexServiceBase
-=======
-
->>>>>>> 0965957c
 from marketplace.services.flows.service import FlowsService
 from marketplace.clients.flows.client import FlowsClient
 from marketplace.services.vtex.app_manager import AppVtexManager
@@ -69,14 +64,7 @@
         serializer.save(code=self.type_class.code)
 
     def create(self, request, *args, **kwargs):
-<<<<<<< HEAD
         serializer = CreateVtexSerializer(data=request.data)
-=======
-        # TODO: Fix circular import error in the future
-        from marketplace.services.vtex.generic_service import APICredentials
-
-        serializer = VtexSerializer(data=request.data)
->>>>>>> 0965957c
         serializer.is_valid(raise_exception=True)
         response = super().create(request, *args, **kwargs)
 

--- conflicted
+++ resolved
@@ -20,14 +20,4 @@
     developer = "Weni"
     bg_color = "#d1fcc9cc"  # TODO: Change to real color
     platform = App.PLATFORM_WENI_FLOWS
-<<<<<<< HEAD
-    config_design = "popup"
-
-    def _set_settings(self):
-        self.SYSTEM_USER_ACCESS_TOKEN = config("WHATSAPP_SYSTEM_USER_ACCESS_TOKEN")
-        self.VERSION = config("WHATSAPP_VERSION")
-        self.API_URL = urllib.parse.urljoin(config("WHATSAPP_API_URL"), self.VERSION)
-        self.TIME_BETWEEN_SYNC_WABA_IN_HOURS = config("WHATSAPP_TIME_BETWEEN_SYNC_WABA_IN_HOURS", 10) * 60 * 60
-=======
-    config_design = "popup"
->>>>>>> 3bb32177
+    config_design = "popup"
--- conflicted
+++ resolved
@@ -171,32 +171,18 @@
 
 
 class FacebookPhoneNumbersAPI(BaseFacebookBaseApi):
-<<<<<<< HEAD
-    def _headers(self) -> dict:
-        return {"Authorization": f"Bearer {self._access_token}"}
-
-=======
->>>>>>> 38b672d9
     def _get_url(self, endpoint: str) -> str:
         return f"{settings.WHATSAPP_API_URL}/{endpoint}"
 
     def get_phone_numbers(self, waba_id: str) -> list:
         url = self._get_url(f"{waba_id}/phone_numbers")
-<<<<<<< HEAD
-        response = self._request(url, headers=self._headers())
-=======
         response = self._request(url, headers=self._headers)
->>>>>>> 38b672d9
 
         return response.json().get("data", [])
 
     def get_phone_number(self, phone_number_id: str):
         url = self._get_url(phone_number_id)
-<<<<<<< HEAD
-        response = self._request(url, headers=self._headers())
-=======
         response = self._request(url, headers=self._headers)
->>>>>>> 38b672d9
 
         return response.json()
 

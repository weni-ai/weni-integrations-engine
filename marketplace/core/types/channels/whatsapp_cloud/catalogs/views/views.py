--- conflicted
+++ resolved
@@ -99,14 +99,19 @@
             Catalog, uuid=catalog_uuid, app__uuid=app_uuid, app__code="wpp-cloud"
         )
 
+    def _get_catalog(self, catalog_uuid, app_uuid):
+        return get_object_or_404(
+            Catalog, uuid=catalog_uuid, app__uuid=app_uuid, app__code="wpp-cloud"
+        )
+
     def create(self, request, app_uuid, *args, **kwargs):
         app = get_object_or_404(App, uuid=app_uuid, code="wpp-cloud")
         serializer = self.serializer_class(data=request.data)
         serializer.is_valid(raise_exception=True)
 
         vtex_app = self.vtex_service.app_manager.get_vtex_app_or_error(app.project_uuid)
-
-        catalog, _fba_catalog_id = self.fb_service.create_vtex_catalog(
+        service = self.fb_service(app)
+        catalog, _fba_catalog_id = service.create_vtex_catalog(
             serializer.validated_data, app, vtex_app, self.request.user
         )
         if not catalog:
@@ -129,41 +134,6 @@
             queue="product_synchronization",
         )
         # self._update_connected_catalog_flag(app)
-
-        return Response(CatalogSerializer(catalog).data, status=status.HTTP_201_CREATED)
-
-    def _get_catalog(self, catalog_uuid, app_uuid):
-        return get_object_or_404(
-            Catalog, uuid=catalog_uuid, app__uuid=app_uuid, app__code="wpp-cloud"
-        )
-
-    def create(self, request, app_uuid, *args, **kwargs):
-        app = get_object_or_404(App, uuid=app_uuid, code="wpp-cloud")
-        serializer = self.serializer_class(data=request.data)
-        serializer.is_valid(raise_exception=True)
-
-        vtex_app = self.vtex_service.app_manager.get_vtex_app_or_error(app.project_uuid)
-        service = self.fb_service(app)
-        catalog, _fba_catalog_id = service.create_vtex_catalog(
-            serializer.validated_data, app, vtex_app, self.request.user
-        )
-        if not catalog:
-            return Response(
-                {"detail": "Failed to create catalog on Facebook."},
-                status=status.HTTP_400_BAD_REQUEST,
-            )
-
-        credentials = {
-            "app_key": vtex_app.config.get("api_credentials", {}).get("app_key"),
-            "app_token": vtex_app.config.get("api_credentials", {}).get("app_token"),
-            "domain": vtex_app.config.get("api_credentials", {}).get("domain"),
-        }
-
-        celery_app.send_task(
-            name="task_insert_vtex_products",
-            kwargs={"credentials": credentials, "catalog_uuid": str(catalog.uuid)},
-            queue="product_synchronization",
-        )
 
         return Response(CatalogSerializer(catalog).data, status=status.HTTP_201_CREATED)
 
@@ -201,13 +171,9 @@
         return self.get_paginated_response(serializer.data)
 
     def destroy(self, request, *args, **kwargs):
-<<<<<<< HEAD
-        success = self.fb_service.catalog_deletion(self.get_object())
-=======
         catalog = self.get_object()
         service = self.fb_service(catalog.app)
         success = service.catalog_deletion(catalog)
->>>>>>> 9ff6a80b
         if not success:
             return Response(
                 {"detail": "Failed to delete catalog on Facebook."},

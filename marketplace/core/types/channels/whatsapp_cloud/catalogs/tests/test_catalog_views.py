--- conflicted
+++ resolved
@@ -406,9 +406,6 @@
             self.assertEqual(response.status_code, status.HTTP_400_BAD_REQUEST)
             self.assertEqual(
                 response.data["detail"], "Failed to create catalog on Facebook."
-<<<<<<< HEAD
-            )
-=======
             )
 
 
@@ -425,5 +422,4 @@
         )
 
         self.assertEqual(response.status_code, status.HTTP_200_OK)
-        self.assertEqual(len(response.json["results"]), 2)
->>>>>>> 9ff6a80b
+        self.assertEqual(len(response.json["results"]), 2)
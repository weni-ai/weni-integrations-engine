--- conflicted
+++ resolved
@@ -5,10 +5,6 @@
 
 from django.conf import settings
 
-<<<<<<< HEAD
-from marketplace.applications.models import App
-=======
->>>>>>> 890010c0
 from ..whatsapp_base.interfaces import ProfileHandlerInterface
 from ..whatsapp_base.exceptions import FacebookApiException
 
@@ -20,13 +16,8 @@
         fields="about,address,description,email,profile_picture_url,websites,vertical"
     )
 
-<<<<<<< HEAD
-    def __init__(self, app: App, phone_number_id: "str") -> None:
-        self.app = app
-=======
     def __init__(self, access_token: str, phone_number_id: "str") -> None:
         self._access_token = access_token
->>>>>>> 890010c0
         self._phone_number_id = phone_number_id
 
     @property
@@ -35,25 +26,10 @@
 
     @property
     def _headers(self) -> dict:
-<<<<<<< HEAD
-        access_token = settings.WHATSAPP_SYSTEM_USER_ACCESS_TOKEN
-        user_token = self.app.config.get("wa_user_token")
-        if user_token:
-            return {
-                "Content-Type": "application/json",
-                "Authorization": f"Bearer {user_token}",
-            }
-        else:
-            return {
-                "Content-Type": "application/json",
-                "Authorization": f"Bearer {access_token}",
-            }
-=======
         return {
             "Content-Type": "application/json",
             "Authorization": f"Bearer {self._access_token}",
         }
->>>>>>> 890010c0
 
     def get_profile(self):
         response = requests.get(self._url, params=self._fields, headers=self._headers)
@@ -120,15 +96,9 @@
 
 
 class PhotoAPIRequest(object):
-<<<<<<< HEAD
-    def __init__(self, phone_number_id: str, app: App) -> None:
-        self._access_token = settings.WHATSAPP_SYSTEM_USER_ACCESS_TOKEN
-=======
     def __init__(self, phone_number_id: str, access_token: str) -> None:
         self._access_token = access_token
->>>>>>> 890010c0
         self._phone_number_id = phone_number_id
-        self.app = app
 
     @property
     def _headers(self) -> dict:

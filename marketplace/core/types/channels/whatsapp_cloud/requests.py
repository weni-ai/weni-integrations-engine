--- conflicted
+++ resolved
@@ -27,11 +27,7 @@
 
     def _headers(self, app) -> dict:
         access_token = settings.WHATSAPP_SYSTEM_USER_ACCESS_TOKEN
-<<<<<<< HEAD
-        user_token = app.config.get("wa_user_token")
-=======
         user_token = self.app.config.get("wa_user_token")
->>>>>>> 12be2675
         if user_token:
             return {
                 "Content-Type": "application/json",

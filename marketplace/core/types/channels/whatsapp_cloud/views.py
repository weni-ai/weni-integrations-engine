--- conflicted
+++ resolved
@@ -17,10 +17,6 @@
 from marketplace.celery import app as celery_app
 from marketplace.connect.client import ConnectProjectClient
 from marketplace.flows.client import FlowsClient
-<<<<<<< HEAD
-from marketplace.wpp_products.models import Catalog
-=======
->>>>>>> 8d5e6c0d
 
 from ..whatsapp_base import mixins
 from ..whatsapp_base.serializers import WhatsAppSerializer
@@ -31,17 +27,6 @@
 
 from .serializers import WhatsAppCloudConfigureSerializer
 
-<<<<<<< HEAD
-from .services.facebook_service import FacebookService
-from .services.flows_service import FlowsService
-
-from marketplace.wpp_products.serializers import (
-    CatalogSerializer,
-    ToggleVisibilitySerializer,
-)
-
-=======
->>>>>>> 8d5e6c0d
 
 if TYPE_CHECKING:
     from rest_framework.request import Request  # pragma: no cover
@@ -356,93 +341,4 @@
             user=user,
         )
 
-<<<<<<< HEAD
-        return Response(status=response.status_code)
-
-
-class CatalogViewSet(viewsets.ViewSet):
-    serializer_class = CatalogSerializer
-
-    def __init__(self, *args, **kwargs):
-        super().__init__(*args, **kwargs)
-        self.fb_service = FacebookService()
-        self.flows_service = FlowsService()
-
-    def _get_catalog(self, catalog_uuid, app_uuid):
-        return get_object_or_404(
-            Catalog, uuid=catalog_uuid, app__uuid=app_uuid, app__code="wpp-cloud"
-        )
-
-    def retrieve(self, request, app_uuid, catalog_uuid, *args, **kwargs):
-        catalog = self._get_catalog(catalog_uuid, app_uuid)
-
-        connected_catalog_id = self.fb_service.get_connected_catalog(catalog.app)
-
-        serialized_data = self.serializer_class(catalog).data
-        serialized_data["is_connected"] = (
-            catalog.facebook_catalog_id == connected_catalog_id
-        )
-        return Response(serialized_data)
-
-    def list(self, request, app_uuid, *args, **kwargs):
-        app = get_object_or_404(App, uuid=app_uuid, code="wpp-cloud")
-        catalogs = Catalog.objects.filter(app__uuid=app_uuid, app=app)
-
-        connected_catalog_id = self.fb_service.get_connected_catalog(app)
-
-        catalog_data = []
-        for catalog in catalogs:
-            serialized_data = self.serializer_class(catalog).data
-            serialized_data["is_connected"] = (
-                catalog.facebook_catalog_id == connected_catalog_id
-            )
-            catalog_data.append(serialized_data)
-
-        return Response(catalog_data)
-
-    @action(detail=True, methods=["POST"])
-    def enable_catalog(self, request, app_uuid, catalog_uuid, *args, **kwargs):
-        catalog = self._get_catalog(catalog_uuid, app_uuid)
-        response = self.fb_service.enable_catalog(catalog)
-        return Response(response)
-
-    @action(detail=True, methods=["POST"])
-    def disable_catalog(self, request, app_uuid, catalog_uuid, *args, **kwargs):
-        catalog = self._get_catalog(catalog_uuid, app_uuid)
-        response = self.fb_service.disable_catalog(catalog)
-        return Response(response)
-
-    @action(detail=False, methods=["GET"])
-    def commerce_settings_status(self, request, app_uuid, *args, **kwargs):
-        app = get_object_or_404(App, uuid=app_uuid, code="wpp-cloud")
-        response = self.fb_service.wpp_commerce_settings(app)
-        return Response(response)
-
-    @action(detail=False, methods=["POST"])
-    def toggle_catalog_visibility(self, request, app_uuid, *args, **kwargs):
-        serializer = ToggleVisibilitySerializer(data=request.data)
-        serializer.is_valid(raise_exception=True)
-        enable_visibility = serializer.validated_data["enable"]
-
-        app = get_object_or_404(App, uuid=app_uuid, code="wpp-cloud")
-        response = self.fb_service.toggle_catalog_visibility(app, enable_visibility)
-        return Response(response)
-
-    @action(detail=False, methods=["POST"])
-    def toggle_cart_visibility(self, request, app_uuid, *args, **kwargs):
-        serializer = ToggleVisibilitySerializer(data=request.data)
-        serializer.is_valid(raise_exception=True)
-        enable_cart = serializer.validated_data["enable"]
-
-        app = get_object_or_404(App, uuid=app_uuid, code="wpp-cloud")
-        response = self.fb_service.toggle_cart(app, enable_cart)
-        return Response(response)
-
-    @action(detail=False, methods=["GET"])
-    def get_active_catalog(self, request, app_uuid, *args, **kwargs):
-        app = get_object_or_404(App, uuid=app_uuid, code="wpp-cloud")
-        response = self.fb_service.get_connected_catalog(app)
-        return Response(response)
-=======
-        return Response(status=response.status_code)
->>>>>>> 8d5e6c0d
+        return Response(status=response.status_code)
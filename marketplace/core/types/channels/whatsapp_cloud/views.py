import string
import requests

from typing import TYPE_CHECKING

from rest_framework.response import Response
from rest_framework.exceptions import ValidationError
from rest_framework import status
from rest_framework.decorators import action
from rest_framework.exceptions import APIException

from django.conf import settings
from django.utils.crypto import get_random_string

from marketplace.core.types import views
from marketplace.applications.models import App
from marketplace.celery import app as celery_app
from marketplace.connect.client import ConnectProjectClient
from marketplace.flows.client import FlowsClient

from ..whatsapp_base import mixins
from ..whatsapp_base.serializers import WhatsAppSerializer

from .facades import CloudProfileFacade, CloudProfileContactFacade
from .requests import PhoneNumbersRequest

from .serializers import WhatsAppCloudConfigureSerializer


if TYPE_CHECKING:
    from rest_framework.request import Request  # pragma: no cover


class WhatsAppCloudViewSet(
    views.BaseAppTypeViewSet,
    mixins.WhatsAppConversationsMixin,
    mixins.WhatsAppContactMixin,
    mixins.WhatsAppProfileMixin,
):
    serializer_class = WhatsAppSerializer

    business_profile_class = CloudProfileContactFacade
    profile_class = CloudProfileFacade

    @property
    def app_waba_id(self) -> dict:
        config = self.get_object().config
        waba_id = config.get("wa_waba_id", None)

        if waba_id is None:
            raise ValidationError(
                "This app does not have WABA (Whatsapp Business Account ID) configured"
            )

        return waba_id

    @property
    def profile_config_credentials(self) -> dict:
        app = self.get_object()
        access_token = app.apptype.get_access_token(app)
        config = app.config
        phone_numbrer_id = config.get("wa_phone_number_id", None)

        if phone_numbrer_id is None:
            raise ValidationError("The phone number is not configured")

        return dict(access_token=access_token, phone_number_id=phone_numbrer_id)

    @property
    def get_access_token(self) -> str:
        access_token = self.get_object().apptype.get_access_token(self.get_object())
        if access_token is None:
            raise ValidationError("This app does not have fb_access_token in settings")

        return access_token

    def get_queryset(self):
        return super().get_queryset().filter(code=self.type_class.code)

    def destroy(self, request, *args, **kwargs) -> Response:
        return Response(
            "This channel cannot be deleted", status=status.HTTP_403_FORBIDDEN
        )

    def create(self, request, *args, **kwargs):
        serializer = WhatsAppCloudConfigureSerializer(data=request.data)
        serializer.is_valid(raise_exception=True)

        project_uuid = request.data.get("project_uuid")

        waba_id = serializer.validated_data.get("waba_id")
        phone_number_id = serializer.validated_data.get("phone_number_id")
        auth_code = serializer.validated_data.get("auth_code")
        waba_currency = "USD"

        base_url = settings.WHATSAPP_API_URL
        weni_token_headers = {
            "Authorization": f"Bearer {settings.WHATSAPP_SYSTEM_USER_ACCESS_TOKEN}"
        }

        url = f"{base_url}/oauth/access_token"
        params = dict(
            client_id=settings.WHATSAPP_APPLICATION_ID,
            client_secret=settings.WHATSAPP_APPLICATION_SECRET,
            code=auth_code,
        )
        response = requests.get(url, params=params)
        if response.status_code != status.HTTP_200_OK:
            raise ValidationError(response.json())

        user_auth = response.json().get("access_token")
        headers = {"Authorization": f"Bearer {user_auth}"}

        url = f"{base_url}/{waba_id}"
        params = dict(fields="on_behalf_of_business_info,message_template_namespace")
        response = requests.get(url, params=params, headers=headers)

        message_template_namespace = response.json().get("message_template_namespace")
        business_id = response.json().get("on_behalf_of_business_info").get("id")

        url = f"{base_url}/{waba_id}/assigned_users"
        params = dict(
            user=settings.WHATSAPP_CLOUD_SYSTEM_USER_ID,
            access_token=settings.WHATSAPP_SYSTEM_USER_ACCESS_TOKEN,
            tasks="MANAGE",
        )

        response = requests.post(url, params=params, headers=headers)

        if response.status_code != status.HTTP_200_OK:
            raise ValidationError(response.json())

        url = f"{base_url}/{settings.WHATSAPP_CLOUD_EXTENDED_CREDIT_ID}/whatsapp_credit_sharing_and_attach"
        params = dict(waba_id=waba_id, waba_currency=waba_currency)

        response = requests.post(url, params=params, headers=weni_token_headers)

        if response.status_code != status.HTTP_200_OK:
            raise ValidationError(response.json())

        allocation_config_id = response.json().get("allocation_config_id")

        url = f"{base_url}/{waba_id}/subscribed_apps"
        response = requests.post(url, headers=headers)

        if response.status_code != status.HTTP_200_OK:
            raise ValidationError(response.json())

        phone_number_request = PhoneNumbersRequest(user_auth)
        phone_number = phone_number_request.get_phone_number(phone_number_id)

        url = f"{base_url}/{phone_number_id}/register"
        pin = get_random_string(6, string.digits)
        data = dict(messaging_product="whatsapp", pin=pin)
        response = requests.post(url, headers=headers, data=data)

        if response.status_code != status.HTTP_200_OK:
            raise ValidationError(response.json())

        config = dict(
            wa_number=phone_number.get("display_phone_number"),
            wa_verified_name=phone_number.get("verified_name"),
            wa_waba_id=waba_id,
            wa_currency=waba_currency,
            wa_business_id=business_id,
            wa_message_template_namespace=message_template_namespace,
            wa_pin=pin,
<<<<<<< HEAD
            connected_catalog=False,
=======
            wa_user_token=user_auth,
>>>>>>> 38b672d9
        )

        client = ConnectProjectClient()
        channel = client.create_wac_channel(
            request.user.email, project_uuid, phone_number_id, config
        )

        config["title"] = config.get("wa_number")
        config["wa_allocation_config_id"] = allocation_config_id
        config["wa_phone_number_id"] = phone_number_id
        config["has_insights"] = False

        App.objects.create(
            code=self.type_class.code,
            config=config,
            project_uuid=project_uuid,
            platform=App.PLATFORM_WENI_FLOWS,
            created_by=request.user,
            flow_object_uuid=channel.get("uuid"),
            configured=True,
        )

        celery_app.send_task(name="sync_whatsapp_cloud_wabas")
        celery_app.send_task(name="sync_whatsapp_cloud_phone_numbers")

        return Response(serializer.validated_data)

    @action(detail=True, methods=["PATCH"])
    def update_webhook(self, request, uuid=None):
        """
        This method updates the flows config with the new  [webhook] information,
        if the update is successful, the webhook is updated in integrations,
        otherwise an exception will occur.
        """

        try:
            flows_client = FlowsClient()

            app = self.get_object()
            config = request.data["config"]

            detail_channel = flows_client.detail_channel(app.flow_object_uuid)

            flows_config = detail_channel["config"]
            updated_config = flows_config
            updated_config["webhook"] = config["webhook"]

            response = flows_client.update_config(
                data=updated_config, flow_object_uuid=app.flow_object_uuid
            )
            response.raise_for_status()

        except KeyError as exception:
            # Handle missing keys
            raise APIException(
                detail=f"Missing key: {str(exception)}", code=400
            ) from exception

        app.config["webhook"] = config["webhook"]
        app.save()

        serializer = self.get_serializer(app)
        return Response(serializer.data)

    @action(detail=True, methods=["GET"])
    def report_sent_messages(self, request: "Request", **kwargs):
        project_uuid = request.query_params.get("project_uuid", None)
        start_date = request.query_params.get("start_date", None)
        end_date = request.query_params.get("end_date", None)
        user = request.user.email

        if project_uuid is None:
            raise ValidationError("project_uuid is a required parameter")

        if start_date is None:
            raise ValidationError("start_date is a required parameter")

        if end_date is None:
            raise ValidationError("end_date is a required parameter")

        client = FlowsClient()
        response = client.get_sent_messagers(
            end_date=end_date,
            project_uuid=project_uuid,
            start_date=start_date,
            user=user,
        )

        return Response(status=response.status_code)<|MERGE_RESOLUTION|>--- conflicted
+++ resolved
@@ -165,11 +165,8 @@
             wa_business_id=business_id,
             wa_message_template_namespace=message_template_namespace,
             wa_pin=pin,
-<<<<<<< HEAD
             connected_catalog=False,
-=======
             wa_user_token=user_auth,
->>>>>>> 38b672d9
         )
 
         client = ConnectProjectClient()

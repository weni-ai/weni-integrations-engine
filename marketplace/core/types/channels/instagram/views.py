from rest_framework.decorators import action
from rest_framework.response import Response

from marketplace.connect.client import ConnectProjectClient

from .serializers import InstagramSerializer, InstagramConfigureSerializer
from marketplace.core.types import views
from . import type as type_


class InstagramViewSet(views.BaseAppTypeViewSet):
    serializer_class = InstagramSerializer

    def get_queryset(self):
        return super().get_queryset().filter(code=type_.InstagramType.code)

    def perform_create(self, serializer):
        serializer.save(code=type_.InstagramType.code)

    @action(detail=True, methods=["PATCH"])
    def configure(self, request, **kwargs):
        """
        Adds a config on specified App and create a channel on weni-flows
        """
        app = self.get_object()
        self.serializer_class = InstagramConfigureSerializer
        serializer = self.get_serializer(app, data=request.data)
        serializer.is_valid(raise_exception=True)

        self.perform_update(serializer)

<<<<<<< HEAD
        user = request.user
        client = ConnectProjectClient()

=======
>>>>>>> 2336c966
        if app.flow_object_uuid is None:
            validated_config = serializer.validated_data.get("config")
            payload = {
                "user_access_token": validated_config.get("user_access_token"),
                "fb_user_id": validated_config.get("fb_user_id"),
                "page_name": validated_config.get("page_name"),
                "page_id": validated_config.get("page_id"),
            }
<<<<<<< HEAD
=======

            user = request.user
            client = ConnectProjectClient()

>>>>>>> 2336c966
            response = client.create_channel(
                user.email, app.project_uuid, payload, app.flows_type_code
            )

            app.flow_object_uuid = response.get("uuid")
            app.save()

        return Response(serializer.data)<|MERGE_RESOLUTION|>--- conflicted
+++ resolved
@@ -29,12 +29,6 @@
 
         self.perform_update(serializer)
 
-<<<<<<< HEAD
-        user = request.user
-        client = ConnectProjectClient()
-
-=======
->>>>>>> 2336c966
         if app.flow_object_uuid is None:
             validated_config = serializer.validated_data.get("config")
             payload = {
@@ -43,13 +37,10 @@
                 "page_name": validated_config.get("page_name"),
                 "page_id": validated_config.get("page_id"),
             }
-<<<<<<< HEAD
-=======
 
             user = request.user
             client = ConnectProjectClient()
 
->>>>>>> 2336c966
             response = client.create_channel(
                 user.email, app.project_uuid, payload, app.flows_type_code
             )

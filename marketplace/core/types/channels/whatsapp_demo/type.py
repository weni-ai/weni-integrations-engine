from typing import TYPE_CHECKING, Any

from decouple import config

from marketplace.core.types.base import AppType
from marketplace.applications.models import App
from .views import WhatsAppDemoViewSet


if TYPE_CHECKING:
<<<<<<< HEAD
    from django.contrib.auth import get_user_model

    User = get_user_model()
=======
    from django.contrib.auth import get_user_model  # pragma: no cover

    User = get_user_model()  # pragma: no cover
>>>>>>> 5213147b


class WhatsAppDemoType(AppType):
    view_class = WhatsAppDemoViewSet

    NUMBER = config("ROUTER_NUMBER")
    COUNTRY = config("ROUTER_COUNTRY", "BR")
    BASE_URL = config("ROUTER_BASE_URL")
    USERNAME = config("ROUTER_USERNAME")
    PASSWORD = config("ROUTER_PASSWORD")
    FACEBOOK_NAMESPACE = config("ROUTER_FACEBOOK_NAMESPACE")

    code = "wpp-demo"
    flows_type_code = "WA"
    name = "WhatsApp Demo"
    description = "WhatsAppDemo.data.description"
    summary = "WhatsAppDemo.data.summary"
    category = AppType.CATEGORY_CHANNEL
    developer = "Weni"
    bg_color = "#d1fcc9cc"
    platform = App.PLATFORM_WENI_FLOWS
    config_design = "popup"

    def can_add(self, project_uuid: str) -> bool:
        return not App.objects.filter(
            code=self.code, project_uuid=project_uuid
        ).exists()

    def template_type_setup(self) -> dict:
        return dict(code=self.code)

    @classmethod
    def configure_app(cls, app: App, user: "User", channel_client: Any, channel_token_client: Any) -> App:
        data = dict(
            number=cls.NUMBER,
            country=cls.COUNTRY,
            base_url=cls.BASE_URL,
            username=cls.USERNAME,
            password=cls.PASSWORD,
            facebook_namespace=cls.FACEBOOK_NAMESPACE,
            facebook_template_list_domain="graph.facebook.com",
            facebook_business_id="null",
            facebook_access_token="null",
        )

        channel = channel_client.create_channel(user.email, str(app.project_uuid), data, app.flows_type_code)

        app.config["title"] = channel.get("name")
        app.flow_project_uuid = channel.get("uuid")

        channel_token = channel_token_client.get_channel_token(channel.get("uuid"), channel.get("name"))

        app.config["routerToken"] = channel_token
        app.config["redirect_url"] = f"https://wa.me/{cls.NUMBER}?text={channel_token}"
        app.modified_by = user
<<<<<<< HEAD
=======
        app.configured = True
>>>>>>> 5213147b
        app.save()

        return app<|MERGE_RESOLUTION|>--- conflicted
+++ resolved
@@ -8,15 +8,9 @@
 
 
 if TYPE_CHECKING:
-<<<<<<< HEAD
-    from django.contrib.auth import get_user_model
-
-    User = get_user_model()
-=======
     from django.contrib.auth import get_user_model  # pragma: no cover
 
     User = get_user_model()  # pragma: no cover
->>>>>>> 5213147b
 
 
 class WhatsAppDemoType(AppType):
@@ -72,10 +66,7 @@
         app.config["routerToken"] = channel_token
         app.config["redirect_url"] = f"https://wa.me/{cls.NUMBER}?text={channel_token}"
         app.modified_by = user
-<<<<<<< HEAD
-=======
         app.configured = True
->>>>>>> 5213147b
         app.save()
 
         return app
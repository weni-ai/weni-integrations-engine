--- conflicted
+++ resolved
@@ -56,7 +56,7 @@
             "redirect_url"
         ] = f"https://wa.me/{type_class.NUMBER}?text={channel_token}"
         instance.modified_by = user
-<<<<<<< HEAD
+        instance.configured = True
         instance.save()
 
     @action(detail=False, methods=["GET"])
@@ -83,8 +83,4 @@
 
         redirect_url = app.config.get("redirect_url")
 
-        return Response(dict(url=redirect_url))
-=======
-        instance.configured = True
-        instance.save()
->>>>>>> 9d5cf808
+        return Response(dict(url=redirect_url))
import os
import json

from django.conf import settings
from rest_framework import serializers

from marketplace.core.fields import Base64ImageField
from marketplace.applications.models import App
from marketplace.core.serializers import AppTypeBaseSerializer
from marketplace.core.storage import AppStorage
from . import type as type_

from marketplace.connect.client import ConnectProjectClient


class WeniWebChatSerializer(AppTypeBaseSerializer):
    class Meta:
        model = App
        fields = (
            "code",
            "uuid",
            "project_uuid",
            "platform",
            "config",
            "created_by",
            "created_on",
            "modified_by",
        )
        read_only_fields = ("code", "uuid", "platform")

    def create(self, validated_data):
        validated_data["platform"] = self.type_class.platform
        return super().create(validated_data)


class AvatarBase64ImageField(Base64ImageField):
    def get_file_name(self, extencion: str) -> str:
        return f"avatar.{extencion}"


class ConfigSerializer(serializers.Serializer):
    title = serializers.CharField(required=True)
    subtitle = serializers.CharField(required=False)
    inputTextFieldHint = serializers.CharField(default="Type a message...")
    showFullScreenButton = serializers.BooleanField(default=True)
    displayUnreadCount = serializers.BooleanField(default=False)
    keepHistory = serializers.BooleanField(default=False)
    initPayload = serializers.CharField(required=False)
    mainColor = serializers.CharField(default="#00DED3")
    profileAvatar = AvatarBase64ImageField(required=False)
    customCss = serializers.CharField(required=False)
    timeBetweenMessages = serializers.IntegerField(default=1)
    tooltipMessage = serializers.CharField(required=False)

    def to_internal_value(self, data):
        self.app = self.parent.instance

        data = super().to_internal_value(data)
        storage = AppStorage(self.app)

        if data.get("profileAvatar"):
            content_file = data["profileAvatar"]

            with storage.open(content_file.name, "w") as up_file:
                up_file.write(content_file.file.read())
                file_url = storage.url(up_file.name)
                data["profileAvatar"] = file_url
                data["openLauncherImage"] = file_url

        if data.get("customCss"):
            with storage.open("custom.css", "w") as up_file:
                up_file.write(data["customCss"])
                data["customCss"] = storage.url(up_file.name)

        return data

    def validate(self, attrs):
        attrs["selector"] = f"#{type_.WeniWebChatType.code}"

        attrs["customizeWidget"] = {
            "headerBackgroundColor": attrs["mainColor"],
            "launcherColor": attrs["mainColor"],
            "userMessageBubbleColor": attrs["mainColor"],
            "quickRepliesFontColor": attrs["mainColor"],
            "quickRepliesBackgroundColor": attrs["mainColor"] + "33",
            "quickRepliesBorderColor": attrs["mainColor"],
        }

        attrs["params"] = {
            "images": {
                "dims": {
                    "width": 300,
                    "height": 200,
                },
            },
            "storage": "local" if attrs["keepHistory"] else "session",
        }

<<<<<<< HEAD
        # channel_uuid = self.app.config.get("channelUuid", None)
=======
>>>>>>> 2336c966
        channel_uuid = self.app.flow_object_uuid
        self.app.flow_object_uuid = (
            channel_uuid
            if channel_uuid is not None
            else self._create_channel().get("uuid")
        )

        attrs["socketUrl"] = settings.SOCKET_BASE_URL
        attrs["host"] = settings.FLOWS_HOST_URL

        attrs.pop("keepHistory")

        attrs["script"] = self.generate_script(attrs.copy())

        return super().validate(attrs)

    def _create_channel(self) -> str:
        user = self.context.get("request").user
        name = f"{type_.WeniWebChatType.name} - #{self.app.id}"
        data = {"name": name, "base_url": settings.SOCKET_BASE_URL}
        client = ConnectProjectClient()
        return client.create_channel(
            user.email, self.app.project_uuid, data, self.app.flows_type_code
        )

    def generate_script(self, attrs):
        """
        Generate a script with serializer validated attrs, upload it to S3 and get url
        """
        header_path = os.path.dirname(os.path.abspath(__file__))

        with open(os.path.join(header_path, "header.script"), "r") as script_header:
            header = script_header.read().replace(
                "<APPTYPE_CODE>", type_.WeniWebChatType.code
            )
            header = header.replace(
                "<CUSTOM-MESSAGE-DELAY>", str(attrs.get("timeBetweenMessages"))
            )

            custom_css = str(attrs.get("customCss", ""))
            header = header.replace("<CUSTOM_CSS>", custom_css)

            attrs.pop("timeBetweenMessages")

            attrs["channelUuid"] = str(self.app.flow_object_uuid)

            if custom_css:
                attrs.pop("customCss")

        script = header.replace("<FIELDS>", json.dumps(attrs, indent=2))

        storage = AppStorage(self.app)

        with storage.open("script.js", "w") as up_file:
            up_file.write(script)
            return storage.url(up_file.name)


class WeniWebChatConfigureSerializer(AppTypeBaseSerializer):
    config = ConfigSerializer(write_only=True)
    script = serializers.SerializerMethodField()

    def get_script(self, obj):
        return obj.config.get("script")

    class Meta:
        model = App
        fields = ("uuid", "config", "modified_by", "script")<|MERGE_RESOLUTION|>--- conflicted
+++ resolved
@@ -96,10 +96,6 @@
             "storage": "local" if attrs["keepHistory"] else "session",
         }
 
-<<<<<<< HEAD
-        # channel_uuid = self.app.config.get("channelUuid", None)
-=======
->>>>>>> 2336c966
         channel_uuid = self.app.flow_object_uuid
         self.app.flow_object_uuid = (
             channel_uuid

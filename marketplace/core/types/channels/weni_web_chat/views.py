from rest_framework.decorators import action
from rest_framework.response import Response

from .serializers import WeniWebChatSerializer, WeniWebChatConfigureSerializer
<<<<<<< HEAD
from marketplace.core.types.views import BaseAppTypeViewSet


class WeniWebChatViewSet(BaseAppTypeViewSet):
    serializer_class = WeniWebChatSerializer
=======
from marketplace.core.types import views
from . import type as type_


class WeniWebChatViewSet(views.BaseAppTypeViewSet):

    serializer_class = WeniWebChatSerializer

    def get_queryset(self):
        return super().get_queryset().filter(code=type_.WeniWebChatType.code)

    def perform_create(self, serializer):
        serializer.save(code=type_.WeniWebChatType.code)
>>>>>>> 6cc0041f

    @action(detail=True, methods=["PATCH"])
    def configure(self, request, **kwargs):
        """
        Adds a config on specified App and create a channel on weni-flows
        """
        self.serializer_class = WeniWebChatConfigureSerializer
        serializer = self.get_serializer(self.get_object(), data=request.data)
        serializer.is_valid(raise_exception=True)

        self.perform_update(serializer)

        return Response(serializer.data)<|MERGE_RESOLUTION|>--- conflicted
+++ resolved
@@ -2,13 +2,6 @@
 from rest_framework.response import Response
 
 from .serializers import WeniWebChatSerializer, WeniWebChatConfigureSerializer
-<<<<<<< HEAD
-from marketplace.core.types.views import BaseAppTypeViewSet
-
-
-class WeniWebChatViewSet(BaseAppTypeViewSet):
-    serializer_class = WeniWebChatSerializer
-=======
 from marketplace.core.types import views
 from . import type as type_
 
@@ -22,7 +15,6 @@
 
     def perform_create(self, serializer):
         serializer.save(code=type_.WeniWebChatType.code)
->>>>>>> 6cc0041f
 
     @action(detail=True, methods=["PATCH"])
     def configure(self, request, **kwargs):

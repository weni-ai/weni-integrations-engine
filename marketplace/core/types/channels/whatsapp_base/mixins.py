import abc
import calendar
from typing import TYPE_CHECKING
from datetime import datetime

from rest_framework.decorators import action
from rest_framework.response import Response
from rest_framework.exceptions import ValidationError

if TYPE_CHECKING:
    from rest_framework.request import Request
    from .interfaces import ProfileHandlerInterface, BusinessProfileHandlerInterface

from marketplace.accounts.permissions import ProjectViewPermission
from .requests.facebook import FacebookConversationAPI
from .exceptions import FacebookApiException, UnableProcessProfilePhoto
from .serializers import WhatsAppBusinessContactSerializer, WhatsAppProfileSerializer


class QueryParamsParser(object):
    QUERY_PARAMS_START_KEY = "start"
    QUERY_PARAMS_END_KEY = "end"

    DATE_FORMAT = "%m-%d-%Y"

    ERROR_MESSAGE = "Parameter `{}` cannot be found or is invalid"

    def __init__(self, query_params: dict):
        self._query_params = query_params
        self.start = self._parse_to_unix(self._get_start())
        self.end = self._parse_to_unix(self._get_end())

    def _parse_to_unix(self, time: datetime) -> str:
        return calendar.timegm(time.utctimetuple())

    def _get_start(self) -> datetime:
        return self._get_param_datetime(self.QUERY_PARAMS_START_KEY)

    def _get_end(self) -> datetime:
        end = self._get_param_datetime(self.QUERY_PARAMS_END_KEY)
        return end.replace(hour=23, minute=59, second=59)

    def _get_param_datetime(self, key: str) -> datetime:
        param = self._query_params.get(key, None)
        try:
            return datetime.strptime(param, self.DATE_FORMAT)
        except (ValueError, TypeError):
            self._raise(key)

    def _raise(self, field: str):
        raise ValidationError(self.ERROR_MESSAGE.format(field))


class WhatsAppConversationsMixin(object, metaclass=abc.ABCMeta):
    @abc.abstractproperty
    def app_waba_id(self) -> dict:
        pass  # pragma: no cover

    @abc.abstractproperty
    def get_access_token(self) -> dict:
        pass  # pragma: no cover

    @action(detail=True, methods=["GET"], permission_classes=[ProjectViewPermission])
    def conversations(self, request: "Request", **kwargs) -> Response:
        date_params = QueryParamsParser(request.query_params)

        try:
            conversations = FacebookConversationAPI().conversations(
                waba_id=self.app_waba_id,
                access_token=self.get_access_token,
                start=date_params.start,
                end=date_params.end,
            )
        except FacebookApiException as error:
            raise ValidationError(error)

        return Response(conversations.__dict__())


class WhatsAppContactMixin(object, metaclass=abc.ABCMeta):
    @abc.abstractproperty
    def profile_config_credentials(self) -> dict:
        pass  # pragma: no cover

    def business_profile_class(self) -> "BusinessProfileHandlerInterface":
        pass  # pragma: no cover

    @action(
        detail=True,
        methods=["GET", "PATCH"],
        serializer_class=WhatsAppBusinessContactSerializer,
    )
    def contact(self, request: "Request", **kwargs) -> Response:
        profile_handler = self.business_profile_class(**self.profile_config_credentials)

        try:
            serializer: WhatsAppBusinessContactSerializer = None

            if request.method == "GET":
                profile = profile_handler.get_profile()
                serializer = self.get_serializer(profile)

            if request.method == "PATCH":
                serializer = self.get_serializer(data=request.data)
                serializer.is_valid(raise_exception=True)
                profile_handler.set_profile(serializer.validated_data)

            return Response(serializer.data)

        except FacebookApiException:
            raise ValidationError(
                "There was a problem requesting the On-Premise API, check if your authentication token is correct"
            )


class WhatsAppProfileMixin(object, metaclass=abc.ABCMeta):
    @abc.abstractproperty
    def profile_class(self) -> "ProfileHandlerInterface":
        pass  # pragma: no cover

    @abc.abstractproperty
    def profile_config_credentials(self) -> dict:
        pass  # pragma: no cover

    @action(
        detail=True,
        methods=["GET", "PATCH", "DELETE"],
        serializer_class=WhatsAppProfileSerializer,
    )
    def profile(self, request: "Request", **kwargs) -> Response:
        # TODO: Split this view in a APIView
<<<<<<< HEAD
        profile_handler = self.profile_class(self.get_object(), **self.profile_config_credentials)
=======
        profile_handler = self.profile_class(**self.profile_config_credentials)
>>>>>>> d992611c
    
        try:
            serializer: WhatsAppProfileSerializer = None

            if request.method == "GET":
                profile = profile_handler.get_profile()
                serializer = self.get_serializer(profile)

            elif request.method == "PATCH":
                serializer = self.get_serializer(data=request.data)
                serializer.is_valid(raise_exception=True)
                profile_handler.set_profile(**serializer.validated_data)

            elif request.method == "DELETE":
                profile_handler.delete_profile_photo()

            return Response(getattr(serializer, "data", None))

        except FacebookApiException:
            raise ValidationError(
                "There was a problem requesting the On-Premise API, check if your authentication token is correct"
            )

        except UnableProcessProfilePhoto as error:
            raise ValidationError(error)<|MERGE_RESOLUTION|>--- conflicted
+++ resolved
@@ -129,11 +129,7 @@
     )
     def profile(self, request: "Request", **kwargs) -> Response:
         # TODO: Split this view in a APIView
-<<<<<<< HEAD
-        profile_handler = self.profile_class(self.get_object(), **self.profile_config_credentials)
-=======
         profile_handler = self.profile_class(**self.profile_config_credentials)
->>>>>>> d992611c
     
         try:
             serializer: WhatsAppProfileSerializer = None

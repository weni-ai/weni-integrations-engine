from rest_framework.decorators import action
from rest_framework.response import Response

from marketplace.connect.client import ConnectProjectClient

from .serializers import TelegramSerializer, TelegramConfigureSerializer
from marketplace.core.types import views
from . import type as type_


class TelegramViewSet(views.BaseAppTypeViewSet):
    serializer_class = TelegramSerializer

    def get_queryset(self):
        return super().get_queryset().filter(code=type_.TelegramType.code)

    def perform_create(self, serializer):
        serializer.save(code=type_.TelegramType.code)

    @action(detail=True, methods=["PATCH"])
    def configure(self, request, **kwargs):
        """
        Adds a config on specified App and create a channel on weni-flows
        """
        app = self.get_object()
        self.serializer_class = TelegramConfigureSerializer
        serializer = self.get_serializer(app, data=request.data)
        serializer.is_valid(raise_exception=True)

        self.perform_update(serializer)

<<<<<<< HEAD
        user = request.user
        client = ConnectProjectClient()

=======
>>>>>>> 2336c966
        if app.flow_object_uuid is None:

            payload = {
                "auth_token": serializer.validated_data.get("config")["token"],
            }

<<<<<<< HEAD
=======
            user = request.user
            client = ConnectProjectClient()

>>>>>>> 2336c966
            response = client.create_channel(
                user.email, app.project_uuid, payload, app.flows_type_code
            )

            app.flow_object_uuid = response.get("uuid")
            app.save()

        return Response(serializer.data)<|MERGE_RESOLUTION|>--- conflicted
+++ resolved
@@ -29,29 +29,21 @@
 
         self.perform_update(serializer)
 
-<<<<<<< HEAD
-        user = request.user
-        client = ConnectProjectClient()
-
-=======
->>>>>>> 2336c966
         if app.flow_object_uuid is None:
 
             payload = {
                 "auth_token": serializer.validated_data.get("config")["token"],
             }
 
-<<<<<<< HEAD
-=======
             user = request.user
             client = ConnectProjectClient()
 
->>>>>>> 2336c966
             response = client.create_channel(
                 user.email, app.project_uuid, payload, app.flows_type_code
             )
 
             app.flow_object_uuid = response.get("uuid")
+            app.config["title"] = response.get("name")
             app.save()
 
         return Response(serializer.data)
--- conflicted
+++ resolved
@@ -91,7 +91,6 @@
         )
         return response
 
-<<<<<<< HEAD
     def update_facebook_templates(self, flow_object_uuid, fba_templates):
         data = {"data": fba_templates}
         url = f"{self.base_url}/template/{flow_object_uuid}/"
@@ -104,9 +103,8 @@
         )
         return response
 
-=======
+
     @retry_on_exception()
->>>>>>> 995096dc
     def update_vtex_products(self, products, flow_object_uuid, dict_catalog):
         data = {
             "catalog": dict_catalog,

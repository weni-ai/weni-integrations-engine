"""Client for connection with flows"""
from django.conf import settings

from marketplace.clients.base import RequestClient


class InternalAuthentication(RequestClient):
    def __get_module_token(self):
        data = {
            "client_id": settings.OIDC_RP_CLIENT_ID,
            "client_secret": settings.OIDC_RP_CLIENT_SECRET,
            "grant_type": "client_credentials",
        }
        request = self.make_request(
            url=settings.OIDC_OP_TOKEN_ENDPOINT, method="POST", data=data
        )

        token = request.json().get("access_token")

        return f"Bearer {token}"

    @property
    def headers(self):
        return {
            "Content-Type": "application/json; charset: utf-8",
            "Authorization": self.__get_module_token(),
        }


class FlowsClient(RequestClient):
    def __init__(self):
        self.base_url = settings.FLOWS_REST_ENDPOINT
        self.authentication_instance = InternalAuthentication()

    def detail_channel(self, flow_object_uuid):
        url = f"{self.base_url}/api/v2/internals/channel/{str(flow_object_uuid)}"

        response = self.make_request(
            url, method="GET", headers=self.authentication_instance.headers
        )
        return response.json()

    def update_config(self, data, flow_object_uuid):
        payload = {"config": data}
        url = f"{self.base_url}/api/v2/internals/channel/{flow_object_uuid}/"

        response = self.make_request(
            url,
            method="PATCH",
            headers=self.authentication_instance.headers,
            json=payload,
        )
        return response

    def update_vtex_integration_status(self, project_uuid, user_email, action):
        url = f"{self.base_url}/api/v2/internals/orgs/{project_uuid}/update-vtex/"
        payload = {"user_email": user_email}
        self.make_request(
            url=url,
            method=action,
            headers=self.authentication_instance.headers,
            json=payload,
        )
        return True

    def update_catalogs(self, flow_object_uuid, catalogs_data):
        data = {"data": catalogs_data}
        url = f"{self.base_url}/catalogs/{flow_object_uuid}/update-catalog/"

        response = self.make_request(
            url,
            method="POST",
            headers=self.authentication_instance.headers,
            json=data,
        )
        return response

    def update_status_catalog(self, flow_object_uuid, fba_catalog_id, is_active: bool):
        data = {
            "facebook_catalog_id": fba_catalog_id,
            "is_active": is_active,
        }
        url = f"{self.base_url}/catalogs/{flow_object_uuid}/update-status-catalog/"

        response = self.make_request(
            url,
            method="POST",
            headers=self.authentication_instance.headers,
            json=data,
        )
        return response

<<<<<<< HEAD
    def update_facebook_templates(self, flow_object_uuid, fba_templates):
        data = {"data": fba_templates}
        url = f"{self.base_url}/template/{flow_object_uuid}/"

        response = self.make_request(
            url,
            method="PATCH",
=======
    def update_vtex_products(self, products, flow_object_uuid, dict_catalog):
        data = {
            "catalog": dict_catalog,
            "channel_uuid": flow_object_uuid,
            "products": products,
        }
        url = f"{self.base_url}/products/update-products/"
        response = self.make_request(
            url,
            method="POST",
>>>>>>> 61ebb79f
            headers=self.authentication_instance.headers,
            json=data,
        )
        return response<|MERGE_RESOLUTION|>--- conflicted
+++ resolved
@@ -90,7 +90,6 @@
         )
         return response
 
-<<<<<<< HEAD
     def update_facebook_templates(self, flow_object_uuid, fba_templates):
         data = {"data": fba_templates}
         url = f"{self.base_url}/template/{flow_object_uuid}/"
@@ -98,7 +97,11 @@
         response = self.make_request(
             url,
             method="PATCH",
-=======
+            headers=self.authentication_instance.headers,
+            json=data,
+        )
+        return response
+
     def update_vtex_products(self, products, flow_object_uuid, dict_catalog):
         data = {
             "catalog": dict_catalog,
@@ -109,7 +112,6 @@
         response = self.make_request(
             url,
             method="POST",
->>>>>>> 61ebb79f
             headers=self.authentication_instance.headers,
             json=data,
         )

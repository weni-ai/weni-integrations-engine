--- conflicted
+++ resolved
@@ -19,9 +19,6 @@
 urlpatterns = [
     path("", include(router.urls)),
     path("", include(comments_router.urls)),
-<<<<<<< HEAD
+    path("", include(rating_router.urls)),
     path("", include(apps_urls)),
-=======
-    path("", include(rating_router.urls)),
->>>>>>> 42b1612e
 ]
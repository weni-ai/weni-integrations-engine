--- conflicted
+++ resolved
@@ -60,12 +60,9 @@
     def update_vtex_ads_status(self, app, vtex_ads, action):
         return "Mocked Result"
 
-<<<<<<< HEAD
-=======
     def create_channel(self, user_email, project_uuid, data, channeltype_code):
         return {"uuid": str(uuid.uuid4()), "name": "Test Channel"}
 
->>>>>>> c7fec0f8
 
 class FlowsServiceTestCase(TestCase):
     def setUp(self):
@@ -208,9 +205,6 @@
         mock_method.assert_called_once_with(
             self.app.project_uuid, self.app.created_by.email, action, vtex_ads
         )
-<<<<<<< HEAD
-        self.assertEqual(result, "Mocked Result")
-=======
         self.assertEqual(result, "Mocked Result")
 
     def test_create_channel(self):
@@ -241,5 +235,4 @@
         )
 
         # Assert that the result matches the mock return value
-        self.assertEqual(result, {"uuid": "mock_uuid", "name": "Test Channel"})
->>>>>>> c7fec0f8
+        self.assertEqual(result, {"uuid": "mock_uuid", "name": "Test Channel"})
import concurrent.futures
import csv
import pandas as pd
import io
import dataclasses
import threading
import re

from dataclasses import asdict, dataclass

from typing import List, Optional

from tqdm import tqdm
from queue import Queue

from marketplace.services.vtex.utils.sku_validator import SKUValidator
from marketplace.clients.exceptions import CustomAPIException
from marketplace.clients.zeroshot.client import MockZeroShotClient


@dataclass
class FacebookProductDTO:
    id: str
    title: str
    description: str
    availability: str
    status: str
    condition: str
    price: str
    link: str
    image_link: str
    brand: str
    sale_price: str
    product_details: dict  # TODO: Implement ProductDetailsDTO
    additional_image_link: Optional[str] = ""
    rich_text_description: Optional[str] = ""


@dataclass
class VtexProductDTO:  # TODO: Implement This VtexProductDTO
    pass


class DataProcessor:
    def __init__(self, use_threads=True):
        self.max_workers = 100
        self.progress_lock = threading.Lock()
        self.use_threads = use_threads

    @staticmethod
    def clean_text(text: str) -> str:
        """Cleans up text by removing HTML tags, replacing quotes with empty space,
        replacing commas with semicolons, and normalizing whitespace but keeping new lines.
        """
        # Remove HTML tags
        text = re.sub(r"<[^>]*>", "", text)
        # Replace double and single quotes with empty space
        text = text.replace('"', "").replace("'", " ")
        # Normalize new lines and carriage returns to a single newline
        text = re.sub(r"\r\n|\r|\n", "\n", text)
        # Remove excessive whitespace but keep new lines
        text = re.sub(r"[ \t]+", " ", text.strip())
        # Remove bullet points
        text = text.replace("•", "")
        # Ensure there's a space after a period, unless followed by a new line
        text = re.sub(r"\.(?=[^\s\n])", ". ", text)
        return text

    @staticmethod
    def extract_fields(
        store_domain, product_details, availability_details
    ) -> FacebookProductDTO:
        price = (
            availability_details["price"]
            if availability_details["price"] is not None
            else 0
        )
        list_price = (
            availability_details["list_price"]
            if availability_details["list_price"] is not None
            else 0
        )
        image_url = (
            product_details.get("Images", [])[0].get("ImageUrl")
            if product_details.get("Images")
            else product_details.get("ImageUrl")
        )
        sku_id = product_details["Id"]
        product_url = (
            f"https://{store_domain}{product_details.get('DetailUrl')}?idsku={sku_id}"
        )
        description = (
            product_details["ProductDescription"]
            if product_details["ProductDescription"] != ""
            else product_details["SkuName"]
        )
        title = product_details["SkuName"].title()
        # Applies the .title() before clearing the text
        title = title[:200].title()
        description = description[:9999].title()
        # Clean title and description
        title = DataProcessor.clean_text(title)
        description = DataProcessor.clean_text(description)

        availability = (
            "in stock" if availability_details["is_available"] else "out of stock"
        )
        status = "Active" if availability == "in stock" else "archived"

        return FacebookProductDTO(
            id=sku_id,
            title=title,
            description=description,
            availability=availability,
            status=status,
            condition="new",
            price=list_price,
            link=product_url,
            image_link=image_url,
            brand=product_details.get("BrandName", "N/A"),
            sale_price=price,
            product_details=product_details,
        )

    def process_product_data(
        self,
        skus_ids,
        active_sellers,
        service,
        domain,
        store_domain,
        rules,
        catalog,
        update_product=False,
    ) -> List[FacebookProductDTO]:
        self.queue = Queue()
        self.results = []
        self.active_sellers = active_sellers
        self.service = service
        self.domain = domain
        self.store_domain = store_domain
        self.rules = rules
        self.update_product = update_product
        self.invalid_products_count = 0
        self.catalog = catalog
        self.sku_validator = SKUValidator(service, domain, MockZeroShotClient())

        # Preparing the tqdm progress bar
        print("Initiated process of product treatment:")
        self.progress_bar = tqdm(
            total=len(skus_ids) * len(self.active_sellers), desc="[✓:0, ✗:0]", ncols=0
        )

        # Initializing the queue with SKUs
        for sku_id in skus_ids:
            self.queue.put(sku_id)

        if self.use_threads:
            # Using threads for processing
            with concurrent.futures.ThreadPoolExecutor(
                max_workers=self.max_workers
            ) as executor:
                futures = [
                    executor.submit(self.worker) for _ in range(self.max_workers)
                ]

            # Waiting for all the workers to finish
            for future in futures:
                future.result()
        else:
            # Processing without using threads
            while not self.queue.empty():
                self.worker()

        self.progress_bar.close()

        return self.results

    def worker(self):
        while not self.queue.empty():
            sku_id = self.queue.get()
            initial_invalid_count = len(self.active_sellers)
            result = self.process_single_sku(sku_id)

            with self.progress_lock:
                if result:
                    self.results.extend(result)
                    valid_count = len(result)
                    invalid_count = initial_invalid_count - valid_count
                    self.invalid_products_count += invalid_count
                    # Updates progress for each SKU processed, valid or not.
                    self.progress_bar.update(valid_count + invalid_count)
                else:
                    self.invalid_products_count += initial_invalid_count
                    # If no valid result was found, the entire attempt is considered invalid.
                    self.progress_bar.update(initial_invalid_count)

                self.progress_bar.set_description(
                    f"[✓:{len(self.results)}, ✗:{self.invalid_products_count}]"
                )

    def process_single_sku(self, sku_id):
        facebook_products = []
        try:
            product_details = self.sku_validator.validate_product_details(
                sku_id, self.catalog
            )
            if not product_details:
                return facebook_products
        except CustomAPIException as e:
            if e.status_code == 404:
                print(f"SKU {sku_id} not found. Skipping...")
            elif e.status_code == 500:
                print(f"SKU {sku_id} returned status: {e.status_code}. Skipping...")

            print(f"An error {e} occurred on get_product_details. SKU: {sku_id}")
            return []

        is_active = product_details.get("IsActive")
        if not is_active and not self.update_product:
            return facebook_products

        for seller_id in self.active_sellers:
            try:
                availability_details = self.service.simulate_cart_for_seller(
                    sku_id, seller_id, self.domain
                )
            except CustomAPIException as e:
                if e.status_code == 500:
                    print(
<<<<<<< HEAD
                        f"An error {e.status_code} occurred when simulating cart. SKU {sku_id}, Seller {seller_id}."
                        "Skipping..."
                    )
                continue
=======
                        f"An error {e.status_code} occurred when simulating cart. SKU {sku_id}, "
                        f"Seller {seller_id}. Skipping..."
                    )
                continue

>>>>>>> 09bdcb01
            if (
                self.update_product is False
                and not availability_details["is_available"]
            ):
                continue

            product_dto = DataProcessor.extract_fields(
                self.store_domain, product_details, availability_details
            )
            if not self._validate_product_dto(product_dto):
                continue

            params = {
                "seller_id": seller_id,
                "service": self.service,
                "domain": self.domain,
            }
            all_rules_applied = True
            for rule in self.rules:
                if not rule.apply(product_dto, **params):
                    all_rules_applied = False
                    break

            if all_rules_applied:
                facebook_products.append(product_dto)

        return facebook_products

    @staticmethod
    def products_to_csv(products: List[FacebookProductDTO]) -> io.BytesIO:
        print("Generating CSV file")
        product_dicts = [dataclasses.asdict(product) for product in products]
        df = pd.DataFrame(product_dicts)
        df = df.drop(columns=["product_details"])
        buffer = io.BytesIO()
        df.to_csv(buffer, index=False, encoding="utf-8")
        buffer.seek(0)
        print("CSV file successfully generated in memory")
        return buffer

    @staticmethod
    def product_to_csv_line(product: FacebookProductDTO) -> str:
<<<<<<< HEAD
        product_dict = dataclasses.asdict(product)
        df = pd.DataFrame([product_dict])
        df = df.drop(columns=["product_details"])
        csv_line = df.to_csv(index=False, header=False, encoding="utf-8").strip()
=======
        def escape_quotes(text: str) -> str:
            """Replaces quotes with a empty space in the provided text."""
            if isinstance(text, str):
                text = text.replace('"', "").replace("'", " ")
            return text

        product_dict = asdict(product)
        product_dict.pop(
            "product_details", None
        )  # Remove 'product_details' field if present

        cleaned_product_dict = {k: escape_quotes(v) for k, v in product_dict.items()}

        df = pd.DataFrame([cleaned_product_dict])
        csv_line = df.to_csv(
            index=False, header=False, encoding="utf-8", quoting=csv.QUOTE_MINIMAL
        ).strip()
>>>>>>> 09bdcb01
        return csv_line

    @staticmethod
    def clear_csv_buffer(buffer: io.BytesIO):
        buffer.close()

    @staticmethod
    def convert_dtos_to_dicts_list(dtos: List[FacebookProductDTO]) -> List[dict]:
        print("Converting DTO's into dictionary.")
        dicts_list = []
        for dto in dtos:
            dto_dict = dataclasses.asdict(dto)
            dto_dict.pop("product_details", None)
            dicts_list.append(dto_dict)

        print("Products successfully converted to dictionary.")
        return dicts_list

    def _validate_product_dto(self, product_dto: FacebookProductDTO) -> bool:
        """Verifies that all required fields in the FacebookProductDTO are filled in.
        Returns True if the product is valid, False otherwise.
        """
        required_fields = [
            "id",
            "title",
            "description",
            "availability",
            "status",
            "condition",
            "link",
            "image_link",
            "brand",
        ]

        if (
            product_dto.availability == "in stock" and not product_dto.price
        ):  # None or 0
            print(
                f"Product {product_dto.id} in stock without a valid price, ignoring the product."
            )
            return False

        for field in required_fields:
            if not getattr(product_dto, field, None):
                print(
                    f"Product {product_dto.id} without the field: {field}, ignoring the product."
                )
                return False

        return True<|MERGE_RESOLUTION|>--- conflicted
+++ resolved
@@ -228,18 +228,11 @@
             except CustomAPIException as e:
                 if e.status_code == 500:
                     print(
-<<<<<<< HEAD
-                        f"An error {e.status_code} occurred when simulating cart. SKU {sku_id}, Seller {seller_id}."
-                        "Skipping..."
-                    )
-                continue
-=======
                         f"An error {e.status_code} occurred when simulating cart. SKU {sku_id}, "
                         f"Seller {seller_id}. Skipping..."
                     )
                 continue
 
->>>>>>> 09bdcb01
             if (
                 self.update_product is False
                 and not availability_details["is_available"]
@@ -282,12 +275,6 @@
 
     @staticmethod
     def product_to_csv_line(product: FacebookProductDTO) -> str:
-<<<<<<< HEAD
-        product_dict = dataclasses.asdict(product)
-        df = pd.DataFrame([product_dict])
-        df = df.drop(columns=["product_details"])
-        csv_line = df.to_csv(index=False, header=False, encoding="utf-8").strip()
-=======
         def escape_quotes(text: str) -> str:
             """Replaces quotes with a empty space in the provided text."""
             if isinstance(text, str):
@@ -305,7 +292,6 @@
         csv_line = df.to_csv(
             index=False, header=False, encoding="utf-8", quoting=csv.QUOTE_MINIMAL
         ).strip()
->>>>>>> 09bdcb01
         return csv_line
 
     @staticmethod

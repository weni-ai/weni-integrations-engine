"""
Service for managing product operations with VTEX private APIs.

This service interacts with VTEX's private APIs for product-related operations. It handles
domain validation, credentials verification, product listing, and updates from webhook notifications.

Attributes:
    client: A client instance for VTEX private APIs communication.
    data_processor: DataProcessor instance for processing product data.

Public Methods:
    check_is_valid_domain(domain): Validates if a domain is recognized by VTEX.
    validate_private_credentials(domain): Checks if stored credentials for a domain are valid.
    list_all_products(domain): Lists all products from a domain. Returns processed product data.
    get_product_details(sku_id, domain): Retrieves details for a specific SKU.
    simulate_cart_for_seller(sku_id, seller_id, domain): Simulates a cart for a seller and SKU.
    update_product_info(domain, webhook_payload): Updates product info based on webhook payload.

Exceptions:
    CredentialsValidationError: Raised for invalid domain or credentials.

Usage:
    Instantiate with a client having API credentials. Use methods for product operations with VTEX.

Example:
    client = VtexPrivateClient(app_key="key", app_token="token")
    service = PrivateProductsService(client)
    is_valid = service.validate_private_credentials("domain.vtex.com")
    if is_valid:
        products = service.list_all_products("domain.vtex.com")
        # Use products data as needed
"""

from typing import List, Optional

from marketplace.services.vtex.exceptions import CredentialsValidationError
from marketplace.services.vtex.utils.data_processor import DataProcessor
from marketplace.services.vtex.business.rules.rule_mappings import RULE_MAPPINGS
from marketplace.services.vtex.utils.data_processor import FacebookProductDTO


class PrivateProductsService:
    def __init__(self, client, data_processor_class=DataProcessor):
        self.client = client
        self.data_processor = data_processor_class()
        # TODO: Check if it makes sense to leave the domain instantiated
        # so that the domain parameter is removed from the methods

    # ================================
    # Public Methods
    # ================================

    def check_is_valid_domain(self, domain):
        if not self._is_domain_valid(domain):
            raise CredentialsValidationError()

        return True

    def validate_private_credentials(self, domain):
        self.check_is_valid_domain(domain)
        return self.client.is_valid_credentials(domain)

<<<<<<< HEAD
    def list_all_products(self, domain, catalog) -> List[FacebookProductDTO]:
        config = catalog.vtex_app.config
        active_sellers = self.client.list_active_sellers(domain)
        skus_ids = self.client.list_all_products_sku_ids(domain)
        rules = self._load_rules(config.get("rules", []))
        store_domain = config.get("store_domain")
        products_dto = self.data_processor.process_product_data(
            skus_ids, active_sellers, self, domain, store_domain, rules, catalog
=======
    def list_all_products(
        self,
        domain: str,
        config: dict,
        sellers: Optional[List[str]] = None,
        update_product=False,
    ) -> List[FacebookProductDTO]:
        active_sellers = set(self.client.list_active_sellers(domain))
        if sellers is not None:
            valid_sellers = [seller for seller in sellers if seller in active_sellers]
            invalid_sellers = set(sellers) - active_sellers
            if invalid_sellers:
                print(
                    f"Warning: Sellers IDs {invalid_sellers} are not active and will be ignored."
                )
            sellers_ids = valid_sellers
        else:
            sellers_ids = list(active_sellers)

        skus_ids = self.client.list_all_active_products(domain)
        rules = self._load_rules(config.get("rules", []))
        store_domain = config.get("store_domain")
        products_dto = self.data_processor.process_product_data(
            skus_ids, sellers_ids, self, domain, store_domain, rules, update_product
>>>>>>> 78de025b
        )
        return products_dto

    def get_product_details(self, sku_id, domain):
        return self.client.get_product_details(sku_id, domain)

    def simulate_cart_for_seller(self, sku_id, seller_id, domain):
        return self.client.pub_simulate_cart_for_seller(
            sku_id, seller_id, domain
        )  # TODO: Change to pvt_simulate_cart_for_seller

    def update_webhook_product_info(
<<<<<<< HEAD
        self, domain: str, skus_ids: list, catalog
    ) -> List[FacebookProductDTO]:
        config = catalog.vtex_app.config
        seller_ids = self.client.list_active_sellers(domain)
=======
        self, domain: str, skus_ids: list, seller_ids: list, config: dict
    ) -> List[FacebookProductDTO]:
>>>>>>> 78de025b
        rules = self._load_rules(config.get("rules", []))
        store_domain = config.get("store_domain")
        updated_products_dto = self.data_processor.process_product_data(
            skus_ids,
            seller_ids,
            self,
            domain,
            store_domain,
            rules,
            catalog,
            update_product=True,
        )

        return updated_products_dto

    # ================================
    # Private Methods
    # ================================

    def _is_domain_valid(self, domain):
        return self.client.check_domain(domain)

    def _load_rules(self, rule_names):
        rules = []
        for rule_name in rule_names:
            rule_class = RULE_MAPPINGS.get(rule_name)
            if rule_class:
                rules.append(rule_class())
            else:
                print(f"Rule {rule_name} not found or not mapped.")
        return rules<|MERGE_RESOLUTION|>--- conflicted
+++ resolved
@@ -37,6 +37,7 @@
 from marketplace.services.vtex.utils.data_processor import DataProcessor
 from marketplace.services.vtex.business.rules.rule_mappings import RULE_MAPPINGS
 from marketplace.services.vtex.utils.data_processor import FacebookProductDTO
+from marketplace.wpp_products.models import Catalog
 
 
 class PrivateProductsService:
@@ -60,20 +61,11 @@
         self.check_is_valid_domain(domain)
         return self.client.is_valid_credentials(domain)
 
-<<<<<<< HEAD
-    def list_all_products(self, domain, catalog) -> List[FacebookProductDTO]:
-        config = catalog.vtex_app.config
-        active_sellers = self.client.list_active_sellers(domain)
-        skus_ids = self.client.list_all_products_sku_ids(domain)
-        rules = self._load_rules(config.get("rules", []))
-        store_domain = config.get("store_domain")
-        products_dto = self.data_processor.process_product_data(
-            skus_ids, active_sellers, self, domain, store_domain, rules, catalog
-=======
     def list_all_products(
         self,
         domain: str,
         config: dict,
+        catalog: Catalog,
         sellers: Optional[List[str]] = None,
         update_product=False,
     ) -> List[FacebookProductDTO]:
@@ -93,8 +85,14 @@
         rules = self._load_rules(config.get("rules", []))
         store_domain = config.get("store_domain")
         products_dto = self.data_processor.process_product_data(
-            skus_ids, sellers_ids, self, domain, store_domain, rules, update_product
->>>>>>> 78de025b
+            skus_ids,
+            sellers_ids,
+            self,
+            domain,
+            store_domain,
+            rules,
+            update_product,
+            catalog,
         )
         return products_dto
 
@@ -107,25 +105,19 @@
         )  # TODO: Change to pvt_simulate_cart_for_seller
 
     def update_webhook_product_info(
-<<<<<<< HEAD
-        self, domain: str, skus_ids: list, catalog
+        self, domain: str, skus_ids: list, seller_ids: list, catalog: Catalog
     ) -> List[FacebookProductDTO]:
         config = catalog.vtex_app.config
-        seller_ids = self.client.list_active_sellers(domain)
-=======
-        self, domain: str, skus_ids: list, seller_ids: list, config: dict
-    ) -> List[FacebookProductDTO]:
->>>>>>> 78de025b
         rules = self._load_rules(config.get("rules", []))
         store_domain = config.get("store_domain")
         updated_products_dto = self.data_processor.process_product_data(
-            skus_ids,
-            seller_ids,
-            self,
-            domain,
-            store_domain,
-            rules,
-            catalog,
+            skus_ids=skus_ids,
+            active_sellers=seller_ids,
+            service=self,
+            domain=domain,
+            store_domain=store_domain,
+            rules=rules,
+            catalog=catalog,
             update_product=True,
         )
 

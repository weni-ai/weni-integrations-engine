"""
Service for managing VTEX App instances within a project.

This service provides methods to retrieve a configured VTEX App instance by its project UUID,
validate API credentials, and configure a VTEX App instance with provided credentials.

Attributes:
    None

Methods:
    get_vtex_app_or_error(project_uuid): Retrieves a single configured VTEX App instance
        associated with the provided project UUID or raises an exception if not found or if
        multiple instances are found.

    check_is_valid_credentials(credentials): Validates the provided API credentials against
        VTEX's services. Raises an exception if the credentials are invalid.

    configure(app, credentials): Configures a VTEX App instance with the provided API credentials.
        Updates the app configuration and marks it as configured.

Private Methods:
    _update_config(app, key, data): Updates the configuration of the given App instance
        with the provided data under the specified configuration key.

Raises:
    NoVTEXAppConfiguredException: If no VTEX App is configured for the given project UUID.
    MultipleVTEXAppsConfiguredException: If multiple configured VTEX Apps are found for the
        given project UUID, which is unexpected behavior.
    CredentialsValidationError: If the provided API credentials are found to be invalid during
        validation.

Data Classes:
    APICredentials: Data class that holds the structure for VTEX API credentials.

Exceptions:
    NoVTEXAppConfiguredException: Raised as an HTTP 404 Not Found if no VTEX App is configured
        for the given project UUID.
    MultipleVTEXAppsConfiguredException: Raised as an HTTP 400 Bad Request if multiple configured
        VTEX Apps are found for the given project UUID, which is unexpected behavior.
    CredentialsValidationError: Raised as an HTTP 400 Bad Request if provided API credentials
        are invalid.

"""
from dataclasses import dataclass
from django.core.exceptions import MultipleObjectsReturned

from marketplace.applications.models import App
from marketplace.services.vtex.private.products.service import (
    PrivateProductsService,
)
from marketplace.clients.vtex.client import VtexPrivateClient
from marketplace.services.vtex.exceptions import (
    CredentialsValidationError,
    NoVTEXAppConfiguredException,
    MultipleVTEXAppsConfiguredException,
)


@dataclass
class APICredentials:
    domain: str
    app_key: str
    app_token: str

    def to_dict(self):
        return {
            "domain": self.domain,
            "app_key": self.app_key,
            "app_token": self.app_token,
        }


class VtexService:
    def __init__(self, *args, **kwargs):
        self._pvt_service = None

    def get_private_service(
        self, app_key, app_token
    ) -> PrivateProductsService:  # pragma nocover
        if not self._pvt_service:
            client = VtexPrivateClient(app_key, app_token)
            self._pvt_service = PrivateProductsService(client)
        return self._pvt_service

    def get_vtex_app_or_error(self, project_uuid):
        try:
            app_vtex = App.objects.get(
                code="vtex", project_uuid=str(project_uuid), configured=True
            )
            return app_vtex
        except App.DoesNotExist:
            raise NoVTEXAppConfiguredException()
        except MultipleObjectsReturned:
            raise MultipleVTEXAppsConfiguredException()

    def check_is_valid_credentials(self, credentials: APICredentials) -> bool:
        pvt_service = self.get_private_service(
            credentials.app_key, credentials.app_token
        )
        if not pvt_service.validate_private_credentials(credentials.domain):
            raise CredentialsValidationError()

        return True

    def configure(self, app, credentials: APICredentials, wpp_cloud_uuid) -> App:
        app.config["api_credentials"] = credentials.to_dict()
        app.config["wpp_cloud_uuid"] = wpp_cloud_uuid
<<<<<<< HEAD
=======
        app.config["initial_sync_completed"] = False
>>>>>>> dc370095
        app.configured = True
        app.save()
        return app<|MERGE_RESOLUTION|>--- conflicted
+++ resolved
@@ -105,10 +105,7 @@
     def configure(self, app, credentials: APICredentials, wpp_cloud_uuid) -> App:
         app.config["api_credentials"] = credentials.to_dict()
         app.config["wpp_cloud_uuid"] = wpp_cloud_uuid
-<<<<<<< HEAD
-=======
         app.config["initial_sync_completed"] = False
->>>>>>> dc370095
         app.configured = True
         app.save()
         return app
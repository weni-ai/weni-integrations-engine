"""
Service for managing VTEX App instances within a project.
"""

import logging

from typing import Optional, List

from django.db import close_old_connections

from dataclasses import dataclass

from marketplace.applications.models import App
from marketplace.services.vtex.private.products.service import (
    PrivateProductsService,
)
from marketplace.clients.vtex.client import VtexPrivateClient
from marketplace.services.vtex.exceptions import (
    CredentialsValidationError,
)
from marketplace.services.facebook.service import (
    FacebookService,
)
from marketplace.clients.facebook.client import FacebookClient
from marketplace.wpp_products.models import ProductFeed
from marketplace.wpp_products.models import Catalog
from marketplace.services.product.product_facebook_manage import ProductFacebookManager
from marketplace.services.vtex.app_manager import AppVtexManager


logger = logging.getLogger(__name__)


@dataclass
class APICredentials:
    domain: str
    app_key: str
    app_token: str

    def to_dict(self):
        return {
            "domain": self.domain,
            "app_key": self.app_key,
            "app_token": self.app_token,
        }


class VtexServiceBase:
    fb_service_class = FacebookService
    fb_client_class = FacebookClient

    def __init__(self, *args, **kwargs):
        self._pvt_service = None
        self._fb_service = None
        self.product_manager = ProductFacebookManager()
        self.app_manager = AppVtexManager()

    def fb_service(self, app: App) -> FacebookService:  # pragma: no cover
        access_token = app.apptype.get_system_access_token(app)
        if not self._fb_service:
            self._fb_service = self.fb_service_class(self.fb_client_class(access_token))
        return self._fb_service

    def get_private_service(
        self, app_key, app_token
    ) -> PrivateProductsService:  # pragma nocover
        if not self._pvt_service:
            client = VtexPrivateClient(app_key, app_token)
            self._pvt_service = PrivateProductsService(client)
        return self._pvt_service

    def check_is_valid_credentials(self, credentials: APICredentials) -> bool:
        pvt_service = self.get_private_service(
            credentials.app_key, credentials.app_token
        )
        if not pvt_service.validate_private_credentials(credentials.domain):
            raise CredentialsValidationError()

        return True

    def configure(
        self, app, credentials: APICredentials, wpp_cloud_uuid, store_domain
    ) -> App:
        app.config["api_credentials"] = credentials.to_dict()
        app.config["wpp_cloud_uuid"] = wpp_cloud_uuid
        app.config["initial_sync_completed"] = False
        app.config["title"] = credentials.domain
        app.config["connected_catalog"] = False
        app.config["rules"] = [
            "exclude_alcoholic_drinks",
            "calculate_by_weight",
            "currency_pt_br",
            "unifies_id_with_seller",
        ]
        app.config["use_sync_v2"] = True
        app.config["store_domain"] = store_domain
        app.configured = True
        app.save()
        return app

    def get_vtex_credentials_or_raise(self, app: App) -> APICredentials:
        domain = app.config["api_credentials"]["domain"]
        app_key = app.config["api_credentials"]["app_key"]
        app_token = app.config["api_credentials"]["app_token"]
        if not domain or not app_key or not app_token:
            raise CredentialsValidationError()

        return APICredentials(
            app_key=app_key,
            app_token=app_token,
            domain=domain,
        )

    def active_sellers(self, app) -> List:
        credentials = self.get_vtex_credentials_or_raise(app)
        pvt_service = self.get_private_service(
            app_key=credentials.app_key, app_token=credentials.app_token
        )
        return pvt_service.list_active_sellers(credentials.domain)

    def synchronized_sellers(self, app: App, sellers_id: List):
        try:
            sync_service = CatalogInsertionBySeller()
            sync_service.start_insertion_by_seller(vtex_app=app, sellers=sellers_id)
        except Exception as e:
            logger.error(
                f"Error on synchronized_sellers: {str(e)}",
                exc_info=True,
                stack_info=True,
                extra={
                    "App": str(app.uuid),
                    "Sellers": sellers_id,
                },
            )
            return False

        return True


class ProductInsertionService(VtexServiceBase):
    def first_product_insert(
        self,
        credentials: APICredentials,
        catalog: Catalog,
        sellers: Optional[List[str]] = None,
    ):
        """
        Handles the first product insert process.
        """
        pvt_service = self.get_private_service(
            credentials.app_key, credentials.app_token
        )

        products = pvt_service.list_all_products(
            domain=credentials.domain,
            catalog=catalog,
            sellers=sellers,
            upload_on_sync=True,  # Enable upload during synchronization
        )

        if not products:
            return None

        self.app_manager.initial_sync_products_completed(catalog.vtex_app)
        return products


class ProductUpdateService(VtexServiceBase):
    def __init__(
        self,
        api_credentials: APICredentials,
        catalog: Catalog,
<<<<<<< HEAD
        skus_ids: list[str] = None,
=======
        skus_ids: list,
>>>>>>> 9a7c5104
        webhook: Optional[dict] = None,
        sellers_ids: list[str] = None,
        product_feed: Optional[ProductFeed] = None,
        sellers_skus: list[str] = None,
    ):
        """
        Service for processing product updates via VTEX webhooks.
        """
        super().__init__()
        self.api_credentials = api_credentials
        self.catalog = catalog
        self.skus_ids = skus_ids
        self.product_feed = product_feed
        self.app = self.catalog.app
        self.webhook = webhook
        self.sellers_ids = sellers_ids if sellers_ids else []
<<<<<<< HEAD
        self.sellers_skus = sellers_skus if sellers_skus else []
=======
>>>>>>> 9a7c5104
        self.product_manager = ProductFacebookManager()

    def webhook_product_insert(self):
        """
        Processes and saves product updates based on the webhook data for the legacy synchronization method.
        """
        # Initialize private service
        pvt_service = self.get_private_service(
            self.api_credentials.app_key, self.api_credentials.app_token
        )
        seller_ids = self._get_sellers_ids(pvt_service)

        # Fetch product data
        products_dto = pvt_service.update_webhook_product_info(
            domain=self.api_credentials.domain,
            skus_ids=self.skus_ids,
            seller_ids=seller_ids,
            catalog=self.catalog,
        )
        if not products_dto:
            return None

        # Save product data in the legacy CSV format
        if not self.product_feed:
            raise ValueError("Product feed is required for legacy synchronization.")

        all_success = self.product_manager.save_csv_product_data(
            products_dto=products_dto,
            catalog=self.catalog,
            product_feed=self.product_feed,
        )

        if not all_success:
            raise Exception(
                f"Error saving products in database for Catalog: {self.catalog.facebook_catalog_id}"
            )

        return products_dto

    def process_batch_sync(self):
        """
        Processes product updates for the new batch synchronization method.
        """
        # Initialize private service
        pvt_service = self.get_private_service(
            self.api_credentials.app_key, self.api_credentials.app_token
        )

        # Fetch product data
        all_success = pvt_service.update_batch_webhook(
            domain=self.api_credentials.domain,
<<<<<<< HEAD
            sellers_skus=self.sellers_skus,
=======
            skus_ids=self.skus_ids,
            seller_ids=self.sellers_ids,
>>>>>>> 9a7c5104
            catalog=self.catalog,
        )

        if not all_success:
            raise Exception(
                f"Error saving batch products in database for Catalog: {self.catalog.facebook_catalog_id}"
            )

        return all_success

    def _get_sellers_ids(self, service):
        seller_id = extract_sellers_ids(self.webhook)
        if seller_id:
            return [seller_id]

        all_active_sellers = service.list_all_actives_sellers(
            self.api_credentials.domain
        )
        print("Seller not found, return all actives sellers")
        return all_active_sellers


def extract_sellers_ids(webhook):
    seller_an = webhook.get("An")
    seller_chain = webhook.get("SellerChain")

    if seller_chain and seller_an:
        return seller_chain

    if seller_an and not seller_chain:
        return seller_an

    return None


class CatalogProductInsertion:
    @classmethod
    def first_product_insert_with_catalog(
        cls, vtex_app: App, catalog_id: str, sellers: Optional[List[str]] = None
    ):
        """Inserts the first product with the given catalog."""
        wpp_cloud_uuid = cls._get_wpp_cloud_uuid(vtex_app)
        credentials = cls._get_credentials(vtex_app)
        wpp_cloud = cls._get_wpp_cloud(wpp_cloud_uuid)

        catalog = cls._get_or_sync_catalog(wpp_cloud, catalog_id)
        cls._delete_existing_feeds_ifexists(catalog)
        cls._update_app_connected_catalog_flag(vtex_app)
        cls._link_catalog_to_vtex_app_if_needed(catalog, vtex_app)

        cls._send_insert_task(credentials, catalog, sellers)

    @staticmethod
    def _get_wpp_cloud_uuid(vtex_app) -> str:
        """Retrieves WPP Cloud UUID from VTEX app config."""
        wpp_cloud_uuid = vtex_app.config.get("wpp_cloud_uuid")
        if not wpp_cloud_uuid:
            raise ValueError(
                "The VTEX app does not have the WPP Cloud UUID in its configuration."
            )
        return wpp_cloud_uuid

    @staticmethod
    def _get_credentials(vtex_app) -> dict:
        """Extracts API credentials from VTEX app config."""
        api_credentials = vtex_app.config.get("api_credentials", {})
        if not all(
            key in api_credentials for key in ["app_key", "app_token", "domain"]
        ):
            raise ValueError("Missing one or more API credentials.")
        return api_credentials

    @staticmethod
    def _get_wpp_cloud(wpp_cloud_uuid) -> App:
        """Fetches the WPP Cloud app based on UUID."""
        try:
            return App.objects.get(uuid=wpp_cloud_uuid)
        except App.DoesNotExist:
            raise ValueError(
                f"The cloud app {wpp_cloud_uuid} linked to the VTEX app does not exist."
            )

    @classmethod
    def _get_or_sync_catalog(cls, wpp_cloud, catalog_id) -> Catalog:
        from marketplace.wpp_products.tasks import FacebookCatalogSyncService

        """Attempts to find the catalog, syncs if not found, and tries again."""
        catalog = wpp_cloud.catalogs.filter(facebook_catalog_id=catalog_id).first()
        if not catalog:
            print(
                f"Catalog {catalog_id} not found for cloud app: {wpp_cloud.uuid}. Starting catalog synchronization."
            )
            sync_service = FacebookCatalogSyncService(wpp_cloud)
            sync_service.sync_catalogs()
            catalog = wpp_cloud.catalogs.filter(facebook_catalog_id=catalog_id).first()
            if not catalog:
                raise ValueError(
                    f"Catalog {catalog_id} not found for cloud app: {wpp_cloud.uuid} after synchronization."
                )
        return catalog

    @staticmethod
    def _link_catalog_to_vtex_app_if_needed(catalog, vtex_app) -> None:
        from django.contrib.auth import get_user_model

        """Links the catalog to the VTEX app if not already linked."""
        if not catalog.vtex_app:
            User = get_user_model()
            catalog.vtex_app = vtex_app
            catalog.modified_by = User.objects.get_admin_user()
            catalog.save()
            print(
                f"Catalog {catalog.name} successfully linked to VTEX app: {vtex_app.uuid}."
            )

    @staticmethod
    def _delete_existing_feeds_ifexists(catalog) -> None:
        """Deletes existing feeds linked to the catalog and logs their IDs."""
        feeds = catalog.feeds.all()
        total = feeds.count()
        if total > 0:
            print(f"Deleting {total} feed(s) linked to catalog {catalog.name}.")
            for feed in feeds:
                print(f"Deleting feed with ID {feed.facebook_feed_id}.")
                feed.delete()
            print(
                f"All feeds linked to catalog {catalog.name} have been successfully deleted."
            )
        else:
            print(f"No feeds linked to catalog {catalog.name} to delete.")

    @staticmethod
    def _update_app_connected_catalog_flag(app) -> None:  # Vtex app
        """Change connected catalog status"""
        connected_catalog = app.config.get("connected_catalog", None)
        if connected_catalog is not True:
            app.config["connected_catalog"] = True
            app.save()
            print("Changed connected_catalog to True")

    @staticmethod
    def _send_insert_task(
        credentials, catalog, sellers: Optional[List[str]] = None
    ) -> None:
        from marketplace.celery import app as celery_app

        """Sends the insert task to the task queue."""
        celery_app.send_task(
            name="task_insert_vtex_products",
            kwargs={
                "credentials": credentials,
                "catalog_uuid": str(catalog.uuid),
                "sellers": sellers,
            },
            queue="product_first_synchronization",
        )
        print(
            f"Catalog: {catalog.name} was sent successfully sent to task_insert_vtex_products"
        )


class ProductInsertionBySellerService(VtexServiceBase):  # pragma: no cover
    """
    Service for inserting products by seller into UploadProduct model.

    This class is used to fetch products from a specific seller and place them in the upload queue
    for subsequent processing and insertion into the database.

    Important:
    ----------
    It is necessary to have a feed already configured both locally and on the Meta platform.
    """

    def insertion_products_by_seller(
        self,
        credentials: APICredentials,
        catalog: Catalog,
        sellers: List[str],
    ):
        if not sellers:
            raise ValueError("'sellers' is required")

        pvt_service = self.get_private_service(
            credentials.app_key, credentials.app_token
        )
        products_dto = pvt_service.list_all_products(
            domain=credentials.domain,
            catalog=catalog,
            sellers=sellers,
            update_product=True,
        )
        print(f"'list_all_products' returned {len(products_dto)}")
        if not products_dto:
            return None

        close_old_connections()
        print("starting bulk save process in database")
        all_success = self.product_manager.bulk_save_csv_product_data(
            products_dto=products_dto,
            catalog=catalog,
            product_feed=catalog.feeds.first(),
        )
        if not all_success:
            raise Exception(
                f"Error on save csv on database. Catalog:{self.catalog.facebook_catalog_id}"
            )

        return products_dto


class CatalogInsertionBySeller:  # pragma: no cover
    @classmethod
    def start_insertion_by_seller(cls, vtex_app: App, sellers: List[str]):
        if not vtex_app:
            raise ValueError("'vtex_app' is required.")

        if not sellers:
            raise ValueError("'sellers' is required.")

        wpp_cloud_uuid = cls._get_wpp_cloud_uuid(vtex_app)
        credentials = cls._get_credentials(vtex_app)
        wpp_cloud = cls._get_wpp_cloud(wpp_cloud_uuid)

        catalog = cls._validate_link_apps(wpp_cloud, vtex_app)

        cls._validate_sync_status(vtex_app)
        cls._validate_catalog_feed(catalog)
        cls._validate_connected_catalog_flag(vtex_app)

        cls._send_task(credentials, catalog, sellers)

    @staticmethod
    def _get_wpp_cloud_uuid(vtex_app) -> str:
        """Retrieves WPP Cloud UUID from VTEX app config."""
        wpp_cloud_uuid = vtex_app.config.get("wpp_cloud_uuid")
        if not wpp_cloud_uuid:
            raise ValueError(
                "The VTEX app does not have the WPP Cloud UUID in its configuration."
            )
        return wpp_cloud_uuid

    @staticmethod
    def _get_credentials(vtex_app) -> dict:
        """Extracts API credentials from VTEX app config."""
        api_credentials = vtex_app.config.get("api_credentials", {})
        if not all(
            key in api_credentials for key in ["app_key", "app_token", "domain"]
        ):
            raise ValueError("Missing one or more API credentials.")
        return api_credentials

    @staticmethod
    def _validate_sync_status(vtex_app) -> None:
        can_synchronize = vtex_app.config.get("initial_sync_completed", False)
        if not can_synchronize:
            raise ValueError("Missing one or more API credentials.")

        print("validate_sync_status - Ok")

    @staticmethod
    def _get_wpp_cloud(wpp_cloud_uuid) -> App:
        """Fetches the WPP Cloud app based on UUID."""
        try:
            app = App.objects.get(uuid=wpp_cloud_uuid, code="wpp-cloud")
            if app.flow_object_uuid is None:
                print(f"Alert: App: {app.uuid} has the flow_object_uuid None field")
            return app
        except App.DoesNotExist:
            raise ValueError(
                f"The cloud app {wpp_cloud_uuid} linked to the VTEX app does not exist."
            )

    @classmethod
    def _validate_link_apps(cls, wpp_cloud, vtex_app) -> Catalog:
        """Checks for linked catalogs."""
        vtex_catalog = vtex_app.vtex_catalogs.first()

        if not vtex_catalog:
            raise ValueError(
                f"There must be a catalog linked to the vtex app {str(vtex_app.uuid)}"
            )

        catalog = wpp_cloud.catalogs.filter(
            facebook_catalog_id=vtex_catalog.facebook_catalog_id
        ).first()
        if not catalog:
            raise ValueError(
                f"Catalog {vtex_catalog.catalog_id} not found for cloud app: {wpp_cloud.uuid}."
            )

        print("validate_link_apps - Ok")
        return catalog

    @staticmethod
    def _validate_connected_catalog_flag(vtex_app) -> None:
        """Connected catalog status"""
        connected_catalog = vtex_app.config.get("connected_catalog", None)
        if connected_catalog is not True:
            raise ValueError(
                f"Change connected_catalog to True. actual is:{connected_catalog}"
            )

        print("validate_connected_catalog_flag - Ok")

    @staticmethod
    def _validate_catalog_feed(catalog) -> ProductFeed:
        if not catalog.feeds.first():
            raise ValueError("At least 1 feed created is required")

        print("validate_catalog_feed - Ok")

    @staticmethod
    def _send_task(credentials, catalog, sellers: Optional[List[str]] = None) -> None:
        from marketplace.celery import app as celery_app

        """Sends the insert task to the task queue."""
        celery_app.send_task(
            name="task_insert_vtex_products_by_sellers",
            kwargs={
                "credentials": credentials,
                "catalog_uuid": str(catalog.uuid),
                "sellers": sellers,
            },
            queue="product_first_synchronization",
        )
        print(
            f"Catalog: {catalog.name} was sent successfully sent to task_insert_vtex_products_by_sellers"
        )<|MERGE_RESOLUTION|>--- conflicted
+++ resolved
@@ -170,11 +170,7 @@
         self,
         api_credentials: APICredentials,
         catalog: Catalog,
-<<<<<<< HEAD
         skus_ids: list[str] = None,
-=======
-        skus_ids: list,
->>>>>>> 9a7c5104
         webhook: Optional[dict] = None,
         sellers_ids: list[str] = None,
         product_feed: Optional[ProductFeed] = None,
@@ -191,10 +187,7 @@
         self.app = self.catalog.app
         self.webhook = webhook
         self.sellers_ids = sellers_ids if sellers_ids else []
-<<<<<<< HEAD
         self.sellers_skus = sellers_skus if sellers_skus else []
-=======
->>>>>>> 9a7c5104
         self.product_manager = ProductFacebookManager()
 
     def webhook_product_insert(self):
@@ -246,12 +239,7 @@
         # Fetch product data
         all_success = pvt_service.update_batch_webhook(
             domain=self.api_credentials.domain,
-<<<<<<< HEAD
             sellers_skus=self.sellers_skus,
-=======
-            skus_ids=self.skus_ids,
-            seller_ids=self.sellers_ids,
->>>>>>> 9a7c5104
             catalog=self.catalog,
         )
 

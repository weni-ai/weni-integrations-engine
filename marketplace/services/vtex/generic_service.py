--- conflicted
+++ resolved
@@ -164,11 +164,7 @@
     def _upload_product_feed(
         self, catalog, product_feed_id, csv_file, file_name, update_only=False
     ):
-<<<<<<< HEAD
-        service = self.fb_service(catalog)
-=======
         service = self.fb_service(catalog.app)
->>>>>>> 5496ed37
         response = service.upload_product_feed(
             product_feed_id, csv_file, file_name, "text/csv", update_only
         )

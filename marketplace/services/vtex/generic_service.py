"""
Service for managing VTEX App instances within a project.
"""

<<<<<<< HEAD
=======
import logging

>>>>>>> b72e429c
from datetime import datetime

from typing import Optional, List

from django.db import close_old_connections

from dataclasses import dataclass

from marketplace.applications.models import App
from marketplace.services.vtex.private.products.service import (
    PrivateProductsService,
)
from marketplace.clients.vtex.client import VtexPrivateClient
from marketplace.services.vtex.exceptions import (
    CredentialsValidationError,
)
from marketplace.services.facebook.service import (
    FacebookService,
)
from marketplace.clients.facebook.client import FacebookClient
from marketplace.wpp_products.models import ProductFeed
from marketplace.wpp_products.models import Catalog
from marketplace.services.product.product_facebook_manage import ProductFacebookManager
from marketplace.services.vtex.exceptions import (
    UnexpectedFacebookApiResponseValidationError,
)
from marketplace.services.facebook.exceptions import FileNotSendValidationError
from marketplace.services.vtex.app_manager import AppVtexManager


logger = logging.getLogger(__name__)


@dataclass
class APICredentials:
    domain: str
    app_key: str
    app_token: str

    def to_dict(self):
        return {
            "domain": self.domain,
            "app_key": self.app_key,
            "app_token": self.app_token,
        }


class VtexServiceBase:
    fb_service_class = FacebookService
    fb_client_class = FacebookClient

    def __init__(self, *args, **kwargs):
        self._pvt_service = None
        self._fb_service = None
        self.product_manager = ProductFacebookManager()
        self.app_manager = AppVtexManager()

    def fb_service(self, app: App) -> FacebookService:  # pragma: no cover
        access_token = app.apptype.get_access_token(app)
        if not self._fb_service:
            self._fb_service = self.fb_service_class(self.fb_client_class(access_token))
        return self._fb_service

    def get_private_service(
        self, app_key, app_token
    ) -> PrivateProductsService:  # pragma nocover
        if not self._pvt_service:
            client = VtexPrivateClient(app_key, app_token)
            self._pvt_service = PrivateProductsService(client)
        return self._pvt_service

    def check_is_valid_credentials(self, credentials: APICredentials) -> bool:
        pvt_service = self.get_private_service(
            credentials.app_key, credentials.app_token
        )
        if not pvt_service.validate_private_credentials(credentials.domain):
            raise CredentialsValidationError()

        return True

    def configure(
        self, app, credentials: APICredentials, wpp_cloud_uuid, store_domain
    ) -> App:
        app.config["api_credentials"] = credentials.to_dict()
        app.config["wpp_cloud_uuid"] = wpp_cloud_uuid
        app.config["initial_sync_completed"] = False
        app.config["title"] = credentials.domain
        app.config["connected_catalog"] = False
        app.config["rules"] = [
            "exclude_alcoholic_drinks",
            "calculate_by_weight",
            "currency_pt_br",
            "unifies_id_with_seller",
        ]
        app.config["store_domain"] = store_domain
        app.configured = True
        app.save()
        return app

    def get_vtex_credentials_or_raise(self, app: App) -> APICredentials:
        domain = app.config["api_credentials"]["domain"]
        app_key = app.config["api_credentials"]["app_key"]
        app_token = app.config["api_credentials"]["app_token"]
        if not domain or not app_key or not app_token:
            raise CredentialsValidationError()

        return APICredentials(
            app_key=app_key,
            app_token=app_token,
            domain=domain,
        )

    def active_sellers(self, app) -> List:
        credentials = self.get_vtex_credentials_or_raise(app)
        pvt_service = self.get_private_service(
            app_key=credentials.app_key, app_token=credentials.app_token
        )
        return pvt_service.list_active_sellers(credentials.domain)

    def synchronized_sellers(self, app: App, sellers_id: List):
        try:
            sync_service = CatalogInsertionBySeller()
            sync_service.start_insertion_by_seller(vtex_app=app, sellers=sellers_id)
        except Exception as e:
            logger.error(
                f"Error on synchronized_sellers: {str(e)}",
                exc_info=True,
                stack_info=True,
                extra={
                    "App": str(app.uuid),
                    "Sellers": sellers_id,
                },
            )
            return False

        return True


class ProductInsertionService(VtexServiceBase):
    def first_product_insert(
        self,
        credentials: APICredentials,
        catalog: Catalog,
        sellers: Optional[List[str]] = None,
    ):
        pvt_service = self.get_private_service(
            credentials.app_key, credentials.app_token
        )
        products = pvt_service.list_all_products(
            credentials.domain, catalog.vtex_app.config, sellers
        )
        if not products:
            return None

        close_old_connections()
        # TODO: --BEGIN: This block needs to be removed--
        products_csv = pvt_service.data_processor.products_to_csv(products)
        close_old_connections()
        self._send_products_to_facebook(products_csv, catalog)
        pvt_service.data_processor.clear_csv_buffer(
            products_csv
        )  # frees the memory of the csv file
        # TODO: --END: This block needs to be removed--

        # TODO: --BEGIN: This block will replace the block above--
        # all_success = self.product_manager.save_first_csv_product_data(
        #     products, catalog, product_feed,pvt_service.data_processor
        # )
        # if not all_success:
        #     raise Exception(
        #         f"Error on save first csv on database. Catalog:{self.catalog.facebook_catalog_id}"
        #     )
        # TODO --END: This block will replace the block above-
        close_old_connections()
        self.app_manager.initial_sync_products_completed(catalog.vtex_app)

        return products

    # TODO: This method needs to be removed after replacement--
    def _send_products_to_facebook(self, products_csv, catalog: Catalog):
        print("Starting to upload the CSV file to Facebook")
        current_time = datetime.now().strftime("%Y-%m-%d_%H-%M")
        file_name = f"csv_vtex_products_{current_time}.csv"
        product_feed = self._create_product_feed(file_name, catalog)
        self._upload_product_feed(
            catalog.app,
            product_feed.facebook_feed_id,
            products_csv,
            file_name,
        )
        print("Uploading the CSV file to Facebook completed successfully")
        return product_feed

    # TODO: This method needs to be removed after replacement--
    def _create_product_feed(self, name, catalog: Catalog) -> ProductFeed:
        print("Creating the product feed")
        service = self.fb_service(catalog.app)
        response = service.create_product_feed(catalog.facebook_catalog_id, name)

        if "id" not in response:
            raise UnexpectedFacebookApiResponseValidationError()

        product_feed = ProductFeed.objects.create(
            facebook_feed_id=response["id"],
            name=name,
            catalog=catalog,
            created_by=catalog.created_by,
        )
        return product_feed

    # TODO: This method needs to be removed after replacement--
    def _upload_product_feed(
        self, app, product_feed_id, csv_file, file_name, update_only=False
    ):
        print("Uploading the product feed to facebook")
        service = self.fb_service(app)
        response = service.upload_product_feed(
            product_feed_id, csv_file, file_name, "text/csv", update_only
        )
        if "id" not in response:
            raise FileNotSendValidationError()

        return True


class ProductUpdateService(VtexServiceBase):
    def __init__(
        self,
        api_credentials: APICredentials,
        catalog: Catalog,
        skus_ids: list,
        product_feed: ProductFeed,
        webhook: dict,
    ):
        super().__init__()
        self.api_credentials = api_credentials
        self.catalog = catalog
        self.skus_ids = skus_ids
        self.product_feed = product_feed
        self.app = self.catalog.app
        self.webhook = webhook

    def webhook_product_insert(self):
        pvt_service = self.get_private_service(
            self.api_credentials.app_key, self.api_credentials.app_token
        )
        seller_ids = self._get_sellers_ids(pvt_service)

        products_dto = pvt_service.update_webhook_product_info(
            self.api_credentials.domain,
            self.skus_ids,
            seller_ids,
            self.catalog.vtex_app.config,
        )
        if not products_dto:
            return None

        all_success = self.product_manager.save_csv_product_data(
            products_dto, self.catalog, self.product_feed, pvt_service.data_processor
        )
        if not all_success:
            raise Exception(
                f"Error on save csv on database. Catalog:{self.catalog.facebook_catalog_id}"
            )

        return products_dto

    def _get_sellers_ids(self, service):
        seller_id = extract_sellers_ids(self.webhook)
        if seller_id:
            return [seller_id]

        all_active_sellers = service.list_all_actives_sellers(
            self.api_credentials.domain
        )
        print("Seller not found, return all actives sellers")
        return all_active_sellers


def extract_sellers_ids(webhook):
    seller_an = webhook.get("An")
    seller_chain = webhook.get("SellerChain")

    if seller_chain and seller_an:
        return seller_chain

    if seller_an and not seller_chain:
        return seller_an

    return None


class CatalogProductInsertion:
    @classmethod
    def first_product_insert_with_catalog(
        cls, vtex_app: App, catalog_id: str, sellers: Optional[List[str]] = None
    ):
        """Inserts the first product with the given catalog."""
        wpp_cloud_uuid = cls._get_wpp_cloud_uuid(vtex_app)
        credentials = cls._get_credentials(vtex_app)
        wpp_cloud = cls._get_wpp_cloud(wpp_cloud_uuid)

        catalog = cls._get_or_sync_catalog(wpp_cloud, catalog_id)
        cls._delete_existing_feeds_ifexists(catalog)
        cls._update_app_connected_catalog_flag(wpp_cloud)
        cls._link_catalog_to_vtex_app_if_needed(catalog, vtex_app)

        cls._send_insert_task(credentials, catalog, sellers)

    @staticmethod
    def _get_wpp_cloud_uuid(vtex_app) -> str:
        """Retrieves WPP Cloud UUID from VTEX app config."""
        wpp_cloud_uuid = vtex_app.config.get("wpp_cloud_uuid")
        if not wpp_cloud_uuid:
            raise ValueError(
                "The VTEX app does not have the WPP Cloud UUID in its configuration."
            )
        return wpp_cloud_uuid

    @staticmethod
    def _get_credentials(vtex_app) -> dict:
        """Extracts API credentials from VTEX app config."""
        api_credentials = vtex_app.config.get("api_credentials", {})
        if not all(
            key in api_credentials for key in ["app_key", "app_token", "domain"]
        ):
            raise ValueError("Missing one or more API credentials.")
        return api_credentials

    @staticmethod
    def _get_wpp_cloud(wpp_cloud_uuid) -> App:
        """Fetches the WPP Cloud app based on UUID."""
        try:
            return App.objects.get(uuid=wpp_cloud_uuid)
        except App.DoesNotExist:
            raise ValueError(
                f"The cloud app {wpp_cloud_uuid} linked to the VTEX app does not exist."
            )

    @classmethod
    def _get_or_sync_catalog(cls, wpp_cloud, catalog_id) -> Catalog:
        from marketplace.wpp_products.tasks import FacebookCatalogSyncService

        """Attempts to find the catalog, syncs if not found, and tries again."""
        catalog = wpp_cloud.catalogs.filter(facebook_catalog_id=catalog_id).first()
        if not catalog:
            print(
                f"Catalog {catalog_id} not found for cloud app: {wpp_cloud.uuid}. Starting catalog synchronization."
            )
            sync_service = FacebookCatalogSyncService(wpp_cloud)
            sync_service.sync_catalogs()
            catalog = wpp_cloud.catalogs.filter(facebook_catalog_id=catalog_id).first()
            if not catalog:
                raise ValueError(
                    f"Catalog {catalog_id} not found for cloud app: {wpp_cloud.uuid} after synchronization."
                )
        return catalog

    @staticmethod
    def _link_catalog_to_vtex_app_if_needed(catalog, vtex_app) -> None:
        from django.contrib.auth import get_user_model

        """Links the catalog to the VTEX app if not already linked."""
        if not catalog.vtex_app:
            User = get_user_model()
            catalog.vtex_app = vtex_app
            catalog.modified_by = User.objects.get_admin_user()
            catalog.save()
            print(
                f"Catalog {catalog.name} successfully linked to VTEX app: {vtex_app.uuid}."
            )

    @staticmethod
    def _delete_existing_feeds_ifexists(catalog) -> None:
        """Deletes existing feeds linked to the catalog and logs their IDs."""
        feeds = catalog.feeds.all()
        total = feeds.count()
        if total > 0:
            print(f"Deleting {total} feed(s) linked to catalog {catalog.name}.")
            for feed in feeds:
                print(f"Deleting feed with ID {feed.facebook_feed_id}.")
                feed.delete()
            print(
                f"All feeds linked to catalog {catalog.name} have been successfully deleted."
            )
        else:
            print(f"No feeds linked to catalog {catalog.name} to delete.")

    @staticmethod
    def _update_app_connected_catalog_flag(app) -> None:
        """Change connected catalog status"""
        connected_catalog = app.config.get("connected_catalog", None)
        if connected_catalog is not True:
            app.config["connected_catalog"] = True
            app.save()
            print("Changed connected_catalog to True")

    @staticmethod
    def _send_insert_task(
        credentials, catalog, sellers: Optional[List[str]] = None
    ) -> None:
        from marketplace.celery import app as celery_app

        """Sends the insert task to the task queue."""
        celery_app.send_task(
            name="task_insert_vtex_products",
            kwargs={
                "credentials": credentials,
                "catalog_uuid": str(catalog.uuid),
                "sellers": sellers,
            },
            queue="product_first_synchronization",
        )
        print(
            f"Catalog: {catalog.name} was sent successfully sent to task_insert_vtex_products"
        )


class ProductInsertionBySellerService(VtexServiceBase):  # pragma: no cover
    """
    Service for inserting products by seller into UploadProduct model.

    This class is used to fetch products from a specific seller and place them in the upload queue
    for subsequent processing and insertion into the database.

    Important:
    ----------
    It is necessary to have a feed already configured both locally and on the Meta platform.
    """

    def insertion_products_by_seller(
        self,
        credentials: APICredentials,
        catalog: Catalog,
        sellers: List[str],
    ):
        if not sellers:
            raise ValueError("'sellers' is required")

        pvt_service = self.get_private_service(
            credentials.app_key, credentials.app_token
        )
        products_dto = pvt_service.list_all_products(
            credentials.domain, catalog.vtex_app.config, sellers, update_product=True
        )
        print(f"'list_all_products' returned {len(products_dto)}")
        if not products_dto:
            return None

        close_old_connections()
        print("starting bulk save process in database")
        all_success = self.product_manager.bulk_save_csv_product_data(
            products_dto, catalog, catalog.feeds.first(), pvt_service.data_processor
        )
        if not all_success:
            raise Exception(
                f"Error on save csv on database. Catalog:{self.catalog.facebook_catalog_id}"
            )

        return products_dto


class CatalogInsertionBySeller:  # pragma: no cover
    @classmethod
    def start_insertion_by_seller(cls, vtex_app: App, sellers: List[str]):
        if not vtex_app:
            raise ValueError("'vtex_app' is required.")

        if not sellers:
            raise ValueError("'sellers' is required.")

        wpp_cloud_uuid = cls._get_wpp_cloud_uuid(vtex_app)
        credentials = cls._get_credentials(vtex_app)
        wpp_cloud = cls._get_wpp_cloud(wpp_cloud_uuid)

        catalog = cls._validate_link_apps(wpp_cloud, vtex_app)

        cls._validate_sync_status(vtex_app)
        cls._validate_catalog_feed(catalog)
        cls._validate_connected_catalog_flag(vtex_app)

        cls._send_task(credentials, catalog, sellers)

    @staticmethod
    def _get_wpp_cloud_uuid(vtex_app) -> str:
        """Retrieves WPP Cloud UUID from VTEX app config."""
        wpp_cloud_uuid = vtex_app.config.get("wpp_cloud_uuid")
        if not wpp_cloud_uuid:
            raise ValueError(
                "The VTEX app does not have the WPP Cloud UUID in its configuration."
            )
        return wpp_cloud_uuid

    @staticmethod
    def _get_credentials(vtex_app) -> dict:
        """Extracts API credentials from VTEX app config."""
        api_credentials = vtex_app.config.get("api_credentials", {})
        if not all(
            key in api_credentials for key in ["app_key", "app_token", "domain"]
        ):
            raise ValueError("Missing one or more API credentials.")
        return api_credentials

    @staticmethod
    def _validate_sync_status(vtex_app) -> None:
        can_synchronize = vtex_app.config.get("initial_sync_completed", False)
        if not can_synchronize:
            raise ValueError("Missing one or more API credentials.")

        print("validate_sync_status - Ok")

    @staticmethod
    def _get_wpp_cloud(wpp_cloud_uuid) -> App:
        """Fetches the WPP Cloud app based on UUID."""
        try:
            app = App.objects.get(uuid=wpp_cloud_uuid, code="wpp-cloud")
            if app.flow_object_uuid is None:
                print(f"Alert: App: {app.uuid} has the flow_object_uuid None field")
            return app
        except App.DoesNotExist:
            raise ValueError(
                f"The cloud app {wpp_cloud_uuid} linked to the VTEX app does not exist."
            )

    @classmethod
    def _validate_link_apps(cls, wpp_cloud, vtex_app) -> Catalog:
        """Checks for linked catalogs."""
        vtex_catalog = vtex_app.vtex_catalogs.first()

        if not vtex_catalog:
            raise ValueError(
                f"There must be a catalog linked to the vtex app {str(vtex_app.uuid)}"
            )

        catalog = wpp_cloud.catalogs.filter(
            facebook_catalog_id=vtex_catalog.facebook_catalog_id
        ).first()
        if not catalog:
            raise ValueError(
                f"Catalog {vtex_catalog.catalog_id} not found for cloud app: {wpp_cloud.uuid}."
            )

        print("validate_link_apps - Ok")
        return catalog

    @staticmethod
    def _validate_connected_catalog_flag(vtex_app) -> None:
        """Connected catalog status"""
        connected_catalog = vtex_app.config.get("connected_catalog", None)
        if connected_catalog is not True:
            raise ValueError(
                f"Change connected_catalog to True. actual is:{connected_catalog}"
            )

        print("validate_connected_catalog_flag - Ok")

    @staticmethod
    def _validate_catalog_feed(catalog) -> ProductFeed:
        if not catalog.feeds.first():
            raise ValueError("At least 1 feed created is required")

        print("validate_catalog_feed - Ok")

    @staticmethod
    def _send_task(credentials, catalog, sellers: Optional[List[str]] = None) -> None:
        from marketplace.celery import app as celery_app

        """Sends the insert task to the task queue."""
        celery_app.send_task(
            name="task_insert_vtex_products_by_sellers",
            kwargs={
                "credentials": credentials,
                "catalog_uuid": str(catalog.uuid),
                "sellers": sellers,
            },
            queue="product_first_synchronization",
        )
        print(
            f"Catalog: {catalog.name} was sent successfully sent to task_insert_vtex_products_by_sellers"
        )<|MERGE_RESOLUTION|>--- conflicted
+++ resolved
@@ -2,11 +2,8 @@
 Service for managing VTEX App instances within a project.
 """
 
-<<<<<<< HEAD
-=======
 import logging
 
->>>>>>> b72e429c
 from datetime import datetime
 
 from typing import Optional, List

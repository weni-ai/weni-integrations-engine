--- conflicted
+++ resolved
@@ -21,21 +21,13 @@
 
     def _get_weight(self, product: FacebookProductDTO) -> float:
         return product.product_details["Dimension"]["weight"]
-<<<<<<< HEAD
-    
-=======
 
->>>>>>> 1350cfed
     def _calculates_by_weight(self, product: FacebookProductDTO) -> bool:
         categories_to_calculate = [
             "Hortifruti",
             "Carnes e Aves",
             "Frios e Laticínios",
-<<<<<<< HEAD
-            "Padaria"
-=======
             "Padaria",
->>>>>>> 1350cfed
         ]
         products_categories = product.product_details["ProductCategories"]
 

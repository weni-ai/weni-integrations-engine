--- conflicted
+++ resolved
@@ -1,14 +1,9 @@
 import time
 import logging
-<<<<<<< HEAD
-
-from marketplace.services.facebook.exceptions import FileNotSendValidationError
-=======
 import requests
 
 from typing import List, Dict, Any
 
->>>>>>> b72e429c
 from marketplace.wpp_products.models import Catalog
 from marketplace.interfaces.facebook.interfaces import (
     TemplatesRequestsInterface,
@@ -23,16 +18,8 @@
 logger = logging.getLogger(__name__)
 
 
-<<<<<<< HEAD
-logger = logging.getLogger(__name__)
-
-
-class FacebookService:
-    def __init__(self, client):
-=======
 class FacebookService:  # TODO: Change the name to CatalogService
     def __init__(self, client: CatalogsRequestsInterface):
->>>>>>> b72e429c
         self.client = client
 
     # ================================
@@ -124,11 +111,7 @@
             feed_id, csv_file, file_name, "text/csv", update_only=True
         )
         if "id" not in response:
-<<<<<<< HEAD
-            raise FileNotSendValidationError()
-=======
             return None
->>>>>>> b72e429c
         return response["id"]
 
     def uploads_in_progress(self, feed_id):
@@ -191,9 +174,6 @@
             f"Exceeded max wait time for upload completion. "
             f"Feed ID: {feed_id}, Upload ID: {upload_id}"
         )
-<<<<<<< HEAD
-        return False
-=======
         return False
 
 
@@ -344,5 +324,4 @@
             "business_id": business_id,
             "message_template_namespace": message_template_namespace,
             "allocation_config_id": allocation_config_id,
-        }
->>>>>>> b72e429c
+        }
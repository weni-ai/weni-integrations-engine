import time
import logging
<<<<<<< HEAD

from marketplace.services.facebook.exceptions import FileNotSendValidationError
=======
import requests

from typing import List, Dict, Any

>>>>>>> 7f671a2c
from marketplace.wpp_products.models import Catalog
from marketplace.interfaces.facebook.interfaces import (
    TemplatesRequestsInterface,
    PhotoAPIRequestsInterface,
    PhoneNumbersRequestsInterface,
    CloudProfileRequestsInterface,
    BusinessMetaRequestsInterface,
    CatalogsRequestsInterface,
)


logger = logging.getLogger(__name__)


<<<<<<< HEAD
logger = logging.getLogger(__name__)


class FacebookService:
    def __init__(self, client):
=======
class FacebookService:  # TODO: Change the name to CatalogService
    def __init__(self, client: CatalogsRequestsInterface):
>>>>>>> 7f671a2c
        self.client = client

    # ================================
    # Public Methods
    # ================================

    def create_vtex_catalog(self, validated_data, app, vtex_app, user):
        business_id = self._get_app_facebook_credentials(app=app).get("wa_business_id")
        response = self.client.create_catalog(business_id, validated_data["name"])

        if response and response.get("id"):
            data = {
                "app": app,
                "facebook_catalog_id": response.get("id"),
                "vtex_app": vtex_app,
                "name": validated_data["name"],
                "created_by": user,
            }
            catalog = self._create_catalog_object(data)
            self._update_connected_catalog_flag(vtex_app)
            return catalog, response.get("id")

        return None, None

    def catalog_deletion(self, catalog):
        return self.client.destroy_catalog(catalog.facebook_catalog_id)

    def enable_catalog(self, catalog):
        waba_id = self._get_app_facebook_credentials(app=catalog.app).get("wa_waba_id")
        response = self.client.enable_catalog(
            waba_id=waba_id, catalog_id=catalog.facebook_catalog_id
        )
        success = response.get("success") is True
        return success, response

    def disable_catalog(self, catalog):
        waba_id = self._get_app_facebook_credentials(app=catalog.app).get("wa_waba_id")
        response = self.client.disable_catalog(
            waba_id=waba_id, catalog_id=catalog.facebook_catalog_id
        )
        success = response.get("success") is True
        return success, response

    def get_connected_catalog(self, app):
        waba_id = self._get_app_facebook_credentials(app=app).get("wa_waba_id")
        response = self.client.get_connected_catalog(waba_id=waba_id)

        if len(response.get("data")) > 0:
            return response.get("data")[0].get("id")

        return []

    def toggle_cart(self, app, enable=True):
        business_phone_number_id = self._get_app_facebook_credentials(app=app).get(
            "wa_phone_number_id"
        )
        return self.client.toggle_cart(business_phone_number_id, enable)

    def toggle_catalog_visibility(self, app, visible=True):
        business_phone_number_id = self._get_app_facebook_credentials(app=app).get(
            "wa_phone_number_id"
        )
        return self.client.toggle_catalog_visibility(business_phone_number_id, visible)

    def wpp_commerce_settings(self, app):
        business_phone_number_id = self._get_app_facebook_credentials(app=app).get(
            "wa_phone_number_id"
        )
        return self.client.get_wpp_commerce_settings(business_phone_number_id)

    def create_product_feed(self, product_catalog_id, name):
        return self.client.create_product_feed(product_catalog_id, name)

    def upload_product_feed(
        self, feed_id, file, file_name, file_content_type, update_only=False
    ):
        return self.client.upload_product_feed(
            feed_id, file, file_name, file_content_type, update_only
        )

    def get_upload_status_by_feed(self, feed_id, upload_id) -> bool:
        return self.client.get_upload_status_by_feed(feed_id, upload_id)

    def get_in_process_uploads_by_feed(self, feed_id) -> str:
        return self.client.get_uploads_in_progress_by_feed(feed_id)

    def update_product_feed(self, feed_id, csv_file, file_name):
        response = self.upload_product_feed(
            feed_id, csv_file, file_name, "text/csv", update_only=True
        )
        if "id" not in response:
<<<<<<< HEAD
            raise FileNotSendValidationError()
=======
            return None
>>>>>>> 7f671a2c
        return response["id"]

    def uploads_in_progress(self, feed_id):
        upload_id = self.get_in_process_uploads_by_feed(feed_id)
        return upload_id if upload_id else False

    # ================================
    # Private Methods
    # ================================

    def _get_app_facebook_credentials(self, app):
        wa_business_id = app.config.get("wa_business_id")
        wa_waba_id = app.config.get("wa_waba_id")
        wa_phone_number_id = app.config.get("wa_phone_number_id")

        if not wa_business_id or not wa_waba_id or not wa_phone_number_id:
            raise ValueError(
                "Not found 'wa_waba_id', 'wa_business_id' or wa_phone_number_id in app.config "
            )
        return {
            "wa_business_id": wa_business_id,
            "wa_waba_id": wa_waba_id,
            "wa_phone_number_id": wa_phone_number_id,
        }

    def _create_catalog_object(self, data):
        return Catalog.objects.create(
            app=data.get("app"),
            facebook_catalog_id=data.get("facebook_catalog_id"),
            vtex_app=data.get("vtex_app"),
            name=data.get("name"),
            created_by=data.get("created_by"),
        )

    def _update_connected_catalog_flag(self, app) -> None:
        app.config["connected_catalog"] = True
        app.save()

    def _wait_for_upload_completion(self, feed_id, upload_id):
        wait_time = 5
        max_wait_time = 15 * 60
        total_wait_time = 0
        attempt = 1

        while total_wait_time < max_wait_time:
            upload_complete = self.get_upload_status_by_feed(feed_id, upload_id)
            if upload_complete:
                return True

            print(
                f"Attempt {attempt}: Waiting {wait_time} seconds "
                f"to get feed: {feed_id} upload {upload_id} status."
            )
            time.sleep(wait_time)
            total_wait_time += wait_time
            wait_time = min(wait_time * 2, 20)
            attempt += 1

        logger.error(
            f"Exceeded max wait time for upload completion. "
            f"Feed ID: {feed_id}, Upload ID: {upload_id}"
        )
<<<<<<< HEAD
        return False
=======
        return False


class TemplateService:
    def __init__(self, client: TemplatesRequestsInterface):
        self.client = client

    def create_template_message(
        self,
        waba_id: str,
        name: str,
        category: str,
        components: List[Any],
        language: str,
    ) -> Dict[str, Any]:
        return self.client.create_template_message(
            waba_id=waba_id,
            name=name,
            category=category,
            components=self._clean_components(components),
            language=language,
        )

    def get_template_analytics(
        self, waba_id: str, fields: Dict[str, Any]
    ) -> Dict[str, Any]:
        return self.client.get_template_analytics(waba_id=waba_id, fields=fields)

    def enable_template_insights(self, waba_id: str) -> Dict[str, Any]:
        return self.client.enable_template_insights(waba_id=waba_id)

    def list_template_messages(self, waba_id: str) -> Dict[str, Any]:
        return self.client.list_template_messages(waba_id)

    def get_template_namespace(self, waba_id: str) -> str:
        return self.client.get_template_namespace(waba_id)

    def update_template_message(
        self, message_template_id: str, name: str, components: str
    ) -> Dict[str, Any]:
        return self.client.update_template_message(
            message_template_id, name, components
        )

    def delete_template_message(self, waba_id: str, name: str) -> Dict[str, Any]:
        response = self.client.delete_template_message(waba_id, name)
        # TODO: check what value retuned if succes delete
        return response

    def _clean_components(self, components):
        if isinstance(components, dict):
            return {k: self._clean_components(v) for k, v in components.items()}
        elif isinstance(components, list):
            return [self._clean_components(item) for item in components]
        elif isinstance(components, str):
            return self._clean_text(components)
        else:
            return components

    def _clean_text(self, text):
        # Replace non-breaking spaces with normal spaces
        text = text.replace("\xa0", " ")
        return text.strip()


class PhotoAPIService:
    def __init__(self, client: PhotoAPIRequestsInterface):
        self.client = client

    def create_upload_session(self, file_length: int, file_type: str) -> str:
        return self.client.create_upload_session(file_length, file_type)

    def upload_photo(
        self, upload_session_id: str, photo: Any, is_uploading: bool = False
    ) -> str:
        return self.client.upload_photo(upload_session_id, photo, is_uploading)

    def set_photo(self, photo: Any, phone_number_id: str) -> requests.Response:
        return self.client.set_photo(photo, phone_number_id)

    def upload_session(
        self, upload_session_id: str, file_type: str, data: bytes
    ) -> dict:
        return self.client.upload_session(upload_session_id, file_type, data)


class PhoneNumbersService:
    def __init__(self, client: PhoneNumbersRequestsInterface):
        self.client = client

    def get_phone_numbers(self, waba_id: str) -> List[Dict[str, Any]]:
        return self.client.get_phone_numbers(waba_id)

    def get_phone_number(self, phone_number_id: str) -> Dict[str, Any]:
        return self.client.get_phone_number(phone_number_id)


class CloudProfileService:
    def __init__(self, client: CloudProfileRequestsInterface):
        self.client = client

    def get_profile(self) -> Dict[str, Any]:
        return self.client.get_profile()

    def set_profile(self, **kwargs) -> Dict[str, Any]:
        return self.client.set_profile(**kwargs)

    def delete_profile_photo(self) -> None:
        return self.client.delete_profile_photo()


class BusinessMetaService:
    def __init__(self, client: BusinessMetaRequestsInterface):
        self.client = client

    def exchange_auth_code_to_token(self, auth_code: str) -> Dict[str, Any]:
        return self.client.exchange_auth_code_to_token(auth_code)

    def get_waba_info(
        self, fields: str, user_access_token: str, waba_id: str
    ) -> Dict[str, Any]:
        return self.client.get_waba_info(fields, user_access_token, waba_id)

    def assign_system_user(self, waba_id: str, permission: str) -> Dict[str, Any]:
        return self.client.assign_system_user(waba_id, permission)

    def share_credit_line(self, waba_id: str, waba_currency: str) -> Dict[str, Any]:
        return self.client.share_credit_line(waba_id, waba_currency)

    def subscribe_app(self, waba_id: str) -> Dict[str, Any]:
        return self.client.subscribe_app(waba_id)

    def register_phone_number(
        self, phone_number_id: str, user_access_token: str, data: Dict[str, Any]
    ) -> Dict[str, Any]:
        return self.client.register_phone_number(
            phone_number_id, user_access_token, data
        )

    def configure_whatsapp_cloud(
        self, auth_code: str, waba_id: str, phone_number_id: str, waba_currency: str
    ) -> Dict[str, Any]:
        # Exchanges auth code for user access token
        user_access_token = self.exchange_auth_code_to_token(auth_code).get(
            "access_token"
        )
        # Retrieves WABA information including business ID and message template namespace
        fields = "on_behalf_of_business_info,message_template_namespace"
        waba_info = self.get_waba_info(fields, user_access_token, waba_id)
        business_id = waba_info.get("on_behalf_of_business_info").get("id")
        message_template_namespace = waba_info.get("message_template_namespace")
        # Assigns system user to the WABA with MANAGE permission
        self.assign_system_user(waba_id, permission="MANAGE")
        # Shares the credit line and retrieves allocation configuration ID
        allocation_config_id = self.share_credit_line(waba_id, waba_currency).get(
            "allocation_config_id"
        )
        # Subscribes the app to the WABA
        self.subscribe_app(waba_id)

        return {
            "user_access_token": user_access_token,
            "business_id": business_id,
            "message_template_namespace": message_template_namespace,
            "allocation_config_id": allocation_config_id,
        }
>>>>>>> 7f671a2c
<|MERGE_RESOLUTION|>--- conflicted
+++ resolved
@@ -1,14 +1,7 @@
 import time
 import logging
-<<<<<<< HEAD
 
 from marketplace.services.facebook.exceptions import FileNotSendValidationError
-=======
-import requests
-
-from typing import List, Dict, Any
-
->>>>>>> 7f671a2c
 from marketplace.wpp_products.models import Catalog
 from marketplace.interfaces.facebook.interfaces import (
     TemplatesRequestsInterface,
@@ -23,16 +16,8 @@
 logger = logging.getLogger(__name__)
 
 
-<<<<<<< HEAD
-logger = logging.getLogger(__name__)
-
-
 class FacebookService:
     def __init__(self, client):
-=======
-class FacebookService:  # TODO: Change the name to CatalogService
-    def __init__(self, client: CatalogsRequestsInterface):
->>>>>>> 7f671a2c
         self.client = client
 
     # ================================
@@ -124,11 +109,7 @@
             feed_id, csv_file, file_name, "text/csv", update_only=True
         )
         if "id" not in response:
-<<<<<<< HEAD
             raise FileNotSendValidationError()
-=======
-            return None
->>>>>>> 7f671a2c
         return response["id"]
 
     def uploads_in_progress(self, feed_id):
@@ -191,173 +172,4 @@
             f"Exceeded max wait time for upload completion. "
             f"Feed ID: {feed_id}, Upload ID: {upload_id}"
         )
-<<<<<<< HEAD
-        return False
-=======
-        return False
-
-
-class TemplateService:
-    def __init__(self, client: TemplatesRequestsInterface):
-        self.client = client
-
-    def create_template_message(
-        self,
-        waba_id: str,
-        name: str,
-        category: str,
-        components: List[Any],
-        language: str,
-    ) -> Dict[str, Any]:
-        return self.client.create_template_message(
-            waba_id=waba_id,
-            name=name,
-            category=category,
-            components=self._clean_components(components),
-            language=language,
-        )
-
-    def get_template_analytics(
-        self, waba_id: str, fields: Dict[str, Any]
-    ) -> Dict[str, Any]:
-        return self.client.get_template_analytics(waba_id=waba_id, fields=fields)
-
-    def enable_template_insights(self, waba_id: str) -> Dict[str, Any]:
-        return self.client.enable_template_insights(waba_id=waba_id)
-
-    def list_template_messages(self, waba_id: str) -> Dict[str, Any]:
-        return self.client.list_template_messages(waba_id)
-
-    def get_template_namespace(self, waba_id: str) -> str:
-        return self.client.get_template_namespace(waba_id)
-
-    def update_template_message(
-        self, message_template_id: str, name: str, components: str
-    ) -> Dict[str, Any]:
-        return self.client.update_template_message(
-            message_template_id, name, components
-        )
-
-    def delete_template_message(self, waba_id: str, name: str) -> Dict[str, Any]:
-        response = self.client.delete_template_message(waba_id, name)
-        # TODO: check what value retuned if succes delete
-        return response
-
-    def _clean_components(self, components):
-        if isinstance(components, dict):
-            return {k: self._clean_components(v) for k, v in components.items()}
-        elif isinstance(components, list):
-            return [self._clean_components(item) for item in components]
-        elif isinstance(components, str):
-            return self._clean_text(components)
-        else:
-            return components
-
-    def _clean_text(self, text):
-        # Replace non-breaking spaces with normal spaces
-        text = text.replace("\xa0", " ")
-        return text.strip()
-
-
-class PhotoAPIService:
-    def __init__(self, client: PhotoAPIRequestsInterface):
-        self.client = client
-
-    def create_upload_session(self, file_length: int, file_type: str) -> str:
-        return self.client.create_upload_session(file_length, file_type)
-
-    def upload_photo(
-        self, upload_session_id: str, photo: Any, is_uploading: bool = False
-    ) -> str:
-        return self.client.upload_photo(upload_session_id, photo, is_uploading)
-
-    def set_photo(self, photo: Any, phone_number_id: str) -> requests.Response:
-        return self.client.set_photo(photo, phone_number_id)
-
-    def upload_session(
-        self, upload_session_id: str, file_type: str, data: bytes
-    ) -> dict:
-        return self.client.upload_session(upload_session_id, file_type, data)
-
-
-class PhoneNumbersService:
-    def __init__(self, client: PhoneNumbersRequestsInterface):
-        self.client = client
-
-    def get_phone_numbers(self, waba_id: str) -> List[Dict[str, Any]]:
-        return self.client.get_phone_numbers(waba_id)
-
-    def get_phone_number(self, phone_number_id: str) -> Dict[str, Any]:
-        return self.client.get_phone_number(phone_number_id)
-
-
-class CloudProfileService:
-    def __init__(self, client: CloudProfileRequestsInterface):
-        self.client = client
-
-    def get_profile(self) -> Dict[str, Any]:
-        return self.client.get_profile()
-
-    def set_profile(self, **kwargs) -> Dict[str, Any]:
-        return self.client.set_profile(**kwargs)
-
-    def delete_profile_photo(self) -> None:
-        return self.client.delete_profile_photo()
-
-
-class BusinessMetaService:
-    def __init__(self, client: BusinessMetaRequestsInterface):
-        self.client = client
-
-    def exchange_auth_code_to_token(self, auth_code: str) -> Dict[str, Any]:
-        return self.client.exchange_auth_code_to_token(auth_code)
-
-    def get_waba_info(
-        self, fields: str, user_access_token: str, waba_id: str
-    ) -> Dict[str, Any]:
-        return self.client.get_waba_info(fields, user_access_token, waba_id)
-
-    def assign_system_user(self, waba_id: str, permission: str) -> Dict[str, Any]:
-        return self.client.assign_system_user(waba_id, permission)
-
-    def share_credit_line(self, waba_id: str, waba_currency: str) -> Dict[str, Any]:
-        return self.client.share_credit_line(waba_id, waba_currency)
-
-    def subscribe_app(self, waba_id: str) -> Dict[str, Any]:
-        return self.client.subscribe_app(waba_id)
-
-    def register_phone_number(
-        self, phone_number_id: str, user_access_token: str, data: Dict[str, Any]
-    ) -> Dict[str, Any]:
-        return self.client.register_phone_number(
-            phone_number_id, user_access_token, data
-        )
-
-    def configure_whatsapp_cloud(
-        self, auth_code: str, waba_id: str, phone_number_id: str, waba_currency: str
-    ) -> Dict[str, Any]:
-        # Exchanges auth code for user access token
-        user_access_token = self.exchange_auth_code_to_token(auth_code).get(
-            "access_token"
-        )
-        # Retrieves WABA information including business ID and message template namespace
-        fields = "on_behalf_of_business_info,message_template_namespace"
-        waba_info = self.get_waba_info(fields, user_access_token, waba_id)
-        business_id = waba_info.get("on_behalf_of_business_info").get("id")
-        message_template_namespace = waba_info.get("message_template_namespace")
-        # Assigns system user to the WABA with MANAGE permission
-        self.assign_system_user(waba_id, permission="MANAGE")
-        # Shares the credit line and retrieves allocation configuration ID
-        allocation_config_id = self.share_credit_line(waba_id, waba_currency).get(
-            "allocation_config_id"
-        )
-        # Subscribes the app to the WABA
-        self.subscribe_app(waba_id)
-
-        return {
-            "user_access_token": user_access_token,
-            "business_id": business_id,
-            "message_template_namespace": message_template_namespace,
-            "allocation_config_id": allocation_config_id,
-        }
->>>>>>> 7f671a2c
+        return False
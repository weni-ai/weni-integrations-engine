--- conflicted
+++ resolved
@@ -8,13 +8,8 @@
 from django.core.management.utils import get_random_secret_key
 
 
-<<<<<<< HEAD
-chars = ascii_letters + digits + punctuation
-
 # TODO: Remove escapes
 
-=======
->>>>>>> e65da84c
 CONFIG_STRING = f"""
 DEBUG=True
 ALLOWED_HOSTS=\"*\"
